podTemplate(
    label: 'omisego',
    containers: [
        containerTemplate(
            name: 'jnlp',
            image: 'gcr.io/omise-go/jenkins-slave-elixir:latest',
            args: '${computer.jnlpmac} ${computer.name}',
            alwaysPullImage: true
        ),
    ],
) {
    node('omisego') {
        stage('Checkout') {
            checkout scm
        }

        stage('Build') {
            sh("mix do local.hex --force, local.rebar --force")
            sh("apt-get install -y libgmp3-dev")
            withEnv(["MIX_ENV=test"]) {
                sh("mix do deps.get, deps.compile, compile")
            }
        }

        stage('Test Child Chain Server') {
            withEnv(["MIX_ENV=test"]) {
                sh("mix coveralls.html --no-start --umbrella")
<<<<<<< HEAD
=======
            }
        }

        stage('Test Watcher') {
            withEnv(["MIX_ENV=test"]) {
                sh("mix coveralls.html --only watcher_tests --umbrella")
>>>>>>> 9d16a0ba
            }
        }

        stage('Lint') {
            withEnv(["MIX_ENV=test"]) {
                sh("mix credo")
            }
        }

        stage('Cleanbuild') {
            withEnv(["MIX_ENV=test"]) {
                sh("mix compile --force --warnings-as-errors")
            }
        }
/*
        stage('Dialyze') {
            sh("mix dialyzer --halt-exit-status")
        }
*/
    }
}<|MERGE_RESOLUTION|>--- conflicted
+++ resolved
@@ -25,15 +25,12 @@
         stage('Test Child Chain Server') {
             withEnv(["MIX_ENV=test"]) {
                 sh("mix coveralls.html --no-start --umbrella")
-<<<<<<< HEAD
-=======
             }
         }
 
         stage('Test Watcher') {
             withEnv(["MIX_ENV=test"]) {
                 sh("mix coveralls.html --only watcher_tests --umbrella")
->>>>>>> 9d16a0ba
             }
         }
 
