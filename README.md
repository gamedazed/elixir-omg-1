--- conflicted
+++ resolved
@@ -206,11 +206,7 @@
 
 ```
 rm -rf ~/.omg/data_watcher
-<<<<<<< HEAD
-mix do ecto.reset  --no-start, run --no-start -e 'OMG.DB.init()' --config ~/config_watcher.exs
-=======
-mix do ecto.reset, run --no-start -e 'OMG.DB.init()' --config ~/config_watcher.exs
->>>>>>> 681b1627
+mix do ecto.reset --no-start, run --no-start -e 'OMG.DB.init()' --config ~/config_watcher.exs
 ```
 
 #### Start the Watcher
