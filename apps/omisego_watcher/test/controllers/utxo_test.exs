--- conflicted
+++ resolved
@@ -33,51 +33,8 @@
       assert get_utxo("cthulhu") == %{"utxos" => [], "address" => "cthulhu"}
     end
 
-<<<<<<< HEAD
-  test "deposit new utxo amount" do
-    UtxoDB.consume_block(
-      %Block{
-        transactions: [
-          @empty |> Map.merge(%{newowner1: "McDuck", amount1: 1947}) |> signed,
-          @empty |> Map.merge(%{newowner1: "McDuck", amount1: 1952}) |> signed
-        ]
-      },
-      2
-    )
-
-    %{"address" => "McDuck", "utxos" => [%{"amount" => amount1}, %{"amount" => amount2}]} =
-      get_utxo("McDuck")
-
-    assert Enum.sort([amount1, amount2]) == [1947, 1952]
-  end
-
-  test "spend utxo/update utxos" do
-    UtxoDB.consume_block(
-      %Block{
-        transactions: [
-          @empty |> Map.merge(%{newowner1: "Ebenezer", amount1: 1843}) |> signed,
-          @empty |> Map.merge(%{newowner1: "Matilda", amount1: 1871}) |> signed
-        ]
-      },
-      1
-    )
-    %{"utxos" => [%{"amount" => 1871}]} = get_utxo("Matilda")
-    UtxoDB.consume_block(
-      %Block{
-        transactions: [
-          @empty
-          |> Map.merge(%{newowner1: "McDuck", amount1: 1000, blknum1: 1, txindex1: 1, oindex1: 0})
-          |> signed
-        ]
-      },
-      2
-    )
-
-    %{"utxos" => [%{"amount" => 1000}]} = get_utxo("McDuck")
-    %{"utxos" => []} = get_utxo("Matilda")
-=======
     test "Consumed block contents are available." do
-      Utxo.consume_block(
+      UtxoDB.consume_block(
         %Block{
           transactions: [
             @empty |> Map.merge(%{newowner1: "McDuck", amount1: 1947}) |> signed,
@@ -94,7 +51,7 @@
     end
 
     test "Spent utxos are moved to new owner." do
-      Utxo.consume_block(
+      UtxoDB.consume_block(
         %Block{
           transactions: [
             @empty |> Map.merge(%{newowner1: "Ebenezer", amount1: 1843}) |> signed,
@@ -106,7 +63,7 @@
 
       %{"utxos" => [%{"amount" => 1871}]} = get_utxo("Matilda")
 
-      Utxo.consume_block(
+      UtxoDB.consume_block(
         %Block{
           transactions: [
             @empty
@@ -129,14 +86,14 @@
 
     test "Deposits are a part of utxo set." do
       assert %{"utxos" => []} = get_utxo("Leon")
-      Utxo.record_deposits([%{owner: "Leon", amount: 1, block_height: 1}])
+      UtxoDB.record_deposits([%{owner: "Leon", amount: 1, block_height: 1}])
       assert %{"utxos" => [%{"amount" => 1}]} = get_utxo("Leon")
     end
 
     test "Deposit utxo are moved to new owner if spent " do
       assert %{"utxos" => []} = get_utxo("Leon")
       assert %{"utxos" => []} = get_utxo("Matilda")
-      Utxo.record_deposits([%{owner: "Leon", amount: 1, block_height: 1}])
+      UtxoDB.record_deposits([%{owner: "Leon", amount: 1, block_height: 1}])
       assert %{"utxos" => [%{"amount" => 1}]} = get_utxo("Leon")
 
       spent = %{
@@ -147,7 +104,7 @@
         oindex1: 0
       }
 
-      Utxo.consume_block(
+      UtxoDB.consume_block(
         %Block{
           transactions: [
             @empty
@@ -161,7 +118,6 @@
       assert %{"utxos" => []} = get_utxo("Leon")
       assert %{"utxos" => [%{"amount" => 1}]} = get_utxo("Matilda")
     end
->>>>>>> 9bd7346d
   end
 
   defp get_utxo(address) do
