defmodule OmiseGOWatcher.BlockGetterTest do
  use ExUnitFixtures
  use ExUnit.Case, async: false
  use OmiseGO.API.Fixtures
  use Plug.Test
  use Phoenix.ChannelTest

  alias OmiseGO.API
<<<<<<< HEAD
  alias OmiseGO.API.Utxo
  require Utxo
=======
  alias OmiseGO.API.Crypto
>>>>>>> 087116e8
  alias OmiseGO.Eth
  alias OmiseGO.JSONRPC.Client
  alias OmiseGOWatcher.Eventer.Event
  alias OmiseGOWatcher.Integration
  alias OmiseGOWatcher.TestHelper
  alias OmiseGOWatcherWeb.ByzantineChannel
  alias OmiseGOWatcherWeb.TransferChannel

  import ExUnit.CaptureLog

  @moduletag :integration

  @timeout 20_000
<<<<<<< HEAD
  @eth OmiseGO.API.Crypto.zero_address()
=======
  @block_offset 1_000_000_000
  @eth Crypto.zero_address()
>>>>>>> 087116e8

  @endpoint OmiseGOWatcherWeb.Endpoint

  @tag fixtures: [:watcher_sandbox, :contract, :geth, :child_chain, :root_chain_contract_config, :alice, :bob]
  test "get the blocks from child chain after transaction and start exit",
       %{contract: contract, alice: alice, bob: bob} do
    {:ok, alice_address} = Crypto.encode_address(alice.addr)

    {:ok, _, _socket} =
      subscribe_and_join(socket(), TransferChannel, TestHelper.create_topic("transfer", alice_address))

    deposit_blknum = Integration.TestHelper.deposit_to_child_chain(alice, 10, contract)
    # TODO remove slpeep after synch deposit synch
    :timer.sleep(100)
    tx = API.TestHelper.create_encoded([{deposit_blknum, 0, 0, alice}], @eth, [{alice, 7}, {bob, 3}])
    {:ok, %{blknum: block_nr}} = Client.call(:submit, %{transaction: tx})

    Integration.TestHelper.wait_until_block_getter_fetches_block(block_nr, @timeout)

    encode_tx = Client.encode(tx)

    assert [%{"amount" => 3, "blknum" => block_nr, "oindex" => 0, "txindex" => 0, "txbytes" => encode_tx}] ==
             get_utxo(bob)

    assert [%{"amount" => 7, "blknum" => block_nr, "oindex" => 0, "txindex" => 0, "txbytes" => encode_tx}] ==
             get_utxo(alice)

    {:ok, recovered_tx} = API.Core.recover_tx(tx)
    {:ok, {block_hash, _}} = Eth.get_child_chain(block_nr)

    # TODO: this is turned off now and set to zero. Rethink test after this gets fixed (possibly test differently)
    eth_height = 0

    address_received_event =
      Client.encode(%Event.AddressReceived{
        tx: recovered_tx,
        child_blknum: block_nr,
        child_block_hash: block_hash,
        submited_at_ethheight: eth_height
      })

    address_spent_event =
      Client.encode(%Event.AddressSpent{
        tx: recovered_tx,
        child_blknum: block_nr,
        child_block_hash: block_hash,
        submited_at_ethheight: eth_height
      })

    assert_push("address_received", ^address_received_event)

    assert_push("address_spent", ^address_spent_event)

    %{
      utxo_pos: utxo_pos,
      txbytes: txbytes,
      proof: proof,
      sigs: sigs
    } = Integration.TestHelper.compose_utxo_exit(block_nr, 0, 0)

    {:ok, txhash} =
      Eth.start_exit(
        utxo_pos,
        txbytes,
        proof,
        sigs,
        1,
        alice_address,
        contract.contract_addr
      )

    {:ok, %{"status" => "0x1"}} = Eth.WaitFor.eth_receipt(txhash, @timeout)

    {:ok, height} = Eth.get_ethereum_height()

    utxo_pos = Utxo.position(block_nr, 0, 0) |> Utxo.Position.encode()

    assert {:ok, [%{amount: 7, utxo_pos: utxo_pos, owner: alice_address, token: @eth}]} ==
             Eth.get_exits(0, height, contract.contract_addr)
  end

  @tag fixtures: [:watcher_sandbox, :geth, :contract, :alice]
  test "diffrent hash send by child chain", %{alice: alice, contract: contract} do
    defmodule BadChildChainHash do
      use JSONRPC2.Server.Handler

      def empty_block, do: [] |> API.Block.hashed_txs_at(1000)
      def different_hash, do: <<0::256>>

      def handle_request(_, _) do
        Client.encode(%API.Block{empty_block() | hash: different_hash()})
      end
    end

    {:ok, _, _socket} = subscribe_and_join(socket(), ByzantineChannel, "byzantine")

    JSONRPC2.Servers.HTTP.http(BadChildChainHash, port: Application.get_env(:omisego_jsonrpc, :omisego_api_rpc_port))

    assert capture_log(fn ->
             {:ok, _txhash} =
               Eth.submit_block(
                 %Eth.BlockSubmission{
                   num: 1000,
                   hash: BadChildChainHash.different_hash(),
                   nonce: 1,
                   gas_price: 20_000_000_000
                 },
                 contract.authority_addr,
                 contract.contract_addr
               )

             assert_block_getter_down()
           end) =~ inspect(:incorrect_hash)

    invalid_block_event =
      Client.encode(%Event.InvalidBlock{
        error_type: :incorrect_hash,
        hash: BadChildChainHash.different_hash(),
        number: 1000
      })

    assert_push("invalid_block", ^invalid_block_event)

    JSONRPC2.Servers.HTTP.shutdown(BadChildChainHash)
  end

  @tag fixtures: [:watcher_sandbox, :contract, :geth]
  test "bad transaction with not existing utxo, detected by interactions with State", %{contract: contract} do
    defmodule BadChildChainTransaction do
      use JSONRPC2.Server.Handler

      # using module attribute to have a stable alice (we can't use fixtures, because modules don't see the parent
      @alice API.TestHelper.generate_entity()

      def block_with_incorrect_transaction do
        alice = @alice

        recovered = API.TestHelper.create_recovered([{1, 0, 0, alice}], Crypto.zero_address(), [{alice, 10}])

        API.Block.hashed_txs_at([recovered], 1000)
      end

      def handle_request(_, _) do
        Client.encode(block_with_incorrect_transaction())
      end
    end

    {:ok, _, _socket} = subscribe_and_join(socket(), ByzantineChannel, "byzantine")

    JSONRPC2.Servers.HTTP.http(
      BadChildChainTransaction,
      port: Application.get_env(:omisego_jsonrpc, :omisego_api_rpc_port)
    )

    %API.Block{hash: hash} = BadChildChainTransaction.block_with_incorrect_transaction()

    assert capture_log(fn ->
             {:ok, _txhash} =
               Eth.submit_block(
                 %Eth.BlockSubmission{
                   num: 1_000,
                   hash: hash,
                   nonce: 1,
                   gas_price: 20_000_000_000
                 },
                 contract.authority_addr,
                 contract.contract_addr
               )

             assert_block_getter_down()
           end) =~ inspect(:tx_execution)

    invalid_block_event =
      Client.encode(%Event.InvalidBlock{
        error_type: :tx_execution,
        hash: hash,
        number: 1000
      })

    assert_push("invalid_block", ^invalid_block_event)

    JSONRPC2.Servers.HTTP.shutdown(BadChildChainTransaction)
  end

  defp assert_block_getter_down do
    :ok = TestHelper.wait_for_process(Process.whereis(OmiseGOWatcher.BlockGetter))
  end

  defp get_utxo(%{addr: address}) do
    {:ok, address_encode} = Crypto.encode_address(address)
    decoded_resp = TestHelper.rest_call(:get, "account/utxo?address=#{address_encode}")
    decoded_resp["utxos"]
  end
end<|MERGE_RESOLUTION|>--- conflicted
+++ resolved
@@ -6,12 +6,9 @@
   use Phoenix.ChannelTest
 
   alias OmiseGO.API
-<<<<<<< HEAD
+  alias OmiseGO.API.Crypto
   alias OmiseGO.API.Utxo
   require Utxo
-=======
-  alias OmiseGO.API.Crypto
->>>>>>> 087116e8
   alias OmiseGO.Eth
   alias OmiseGO.JSONRPC.Client
   alias OmiseGOWatcher.Eventer.Event
@@ -25,12 +22,7 @@
   @moduletag :integration
 
   @timeout 20_000
-<<<<<<< HEAD
-  @eth OmiseGO.API.Crypto.zero_address()
-=======
-  @block_offset 1_000_000_000
   @eth Crypto.zero_address()
->>>>>>> 087116e8
 
   @endpoint OmiseGOWatcherWeb.Endpoint
 
