defmodule OmiseGOWatcher.Repo.Migrations.CreateTransaction do
  use Ecto.Migration

  def change do
    create table(:transactions, primary_key: false) do
      add(:txid, :binary, primary_key: true)

      add(:blknum1, :integer, null: false)
      add(:txindex1, :integer, null: false)
      add(:oindex1, :integer, null: false)

      add(:blknum2, :integer, null: false)
      add(:txindex2, :integer, null: false)
      add(:oindex2, :integer, null: false)

<<<<<<< HEAD
      add :newowner1, :binary, null: false
      add :amount1, :integer, null: false

      add :newowner2, :binary, null: false
      add :amount2, :integer, null: false
=======
      add(:cur12, :string, null: false)

      add(:newowner1, :string, null: false)
      add(:amount1, :integer, null: false)
>>>>>>> 97c0741a

      add(:newowner2, :string, null: false)
      add(:amount2, :integer, null: false)

      add(:txblknum, :integer, null: false)
      add(:txindex, :integer, null: false)

      add(:sig1, :binary, null: false)
      add(:sig2, :binary, null: false)
    end
  end
end<|MERGE_RESOLUTION|>--- conflicted
+++ resolved
@@ -13,18 +13,10 @@
       add(:txindex2, :integer, null: false)
       add(:oindex2, :integer, null: false)
 
-<<<<<<< HEAD
-      add :newowner1, :binary, null: false
-      add :amount1, :integer, null: false
+      add(:cur12, :binary, null: false)
 
-      add :newowner2, :binary, null: false
-      add :amount2, :integer, null: false
-=======
-      add(:cur12, :string, null: false)
-
-      add(:newowner1, :string, null: false)
+      add(:newowner1, :binary, null: false)
       add(:amount1, :integer, null: false)
->>>>>>> 97c0741a
 
       add(:newowner2, :string, null: false)
       add(:amount2, :integer, null: false)
