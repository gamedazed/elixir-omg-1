defmodule OmiseGOWatcher.TransactionDB do
  @moduledoc """
  Ecto Schema representing TransactionDB.
  """

  use Ecto.Schema

  import Ecto.Changeset
  import Ecto.Query, only: [from: 2]

  alias OmiseGO.API.Block
  alias OmiseGO.API.State.Transaction.Recovered
  alias OmiseGOWatcher.Repo

  @field_names [
    :txid,
    :blknum1,
    :txindex1,
    :oindex1,
    :blknum2,
    :txindex2,
    :oindex2,
    :cur12,
    :newowner1,
    :amount1,
    :newowner2,
    :amount2,
    :txblknum,
    :txindex,
    :sig1,
    :sig2
  ]
  def field_names, do: @field_names

  @primary_key {:txid, :binary, []}
  @derive {Phoenix.Param, key: :txid}
  @derive {Poison.Encoder, except: [:__meta__]}
  schema "transactions" do
    field(:blknum1, :integer)
    field(:txindex1, :integer)
    field(:oindex1, :integer)

    field(:blknum2, :integer)
    field(:txindex2, :integer)
    field(:oindex2, :integer)

    field(:cur12, :string)

    field(:newowner1, :string)
    field(:amount1, :integer)

    field(:newowner2, :string)
    field(:amount2, :integer)

    field(:txblknum, :integer)
    field(:txindex, :integer)

    field(:sig1, :binary)
    field(:sig2, :binary)
  end

  def get(id) do
    __MODULE__
    |> Repo.get(id)
  end

  def find_by_txblknum(txblknum) do
    Repo.all(from(tr in __MODULE__, where: tr.txblknum == ^txblknum, select: tr))
  end

  def insert(%Block{transactions: transactions, number: block_number}) do
    transactions
    |> Stream.with_index()
    |> Enum.map(fn {%Recovered{} = recovered, txindex} ->
      insert(recovered, txindex, block_number)
    end)
  end

<<<<<<< HEAD
  def insert(%Recovered{raw_tx: transaction} = recover_transaction, txindex, block_number) do
    %__MODULE__{
      txid: recover_transaction.signed_tx_hash,
      txblknum: block_number,
      txindex: txindex
    }
    |> Map.merge(Map.from_struct(transaction))
    |> Repo.insert()
=======
  def insert(
        id,
        %Signed{
          raw_tx: %Transaction{} = transaction,
          sig1: sig1,
          sig2: sig2
        },
        block_number,
        txindex
      ) do
    {:ok, _} =
      %__MODULE__{
        txid: id,
        txblknum: block_number,
        txindex: txindex,
        sig1: sig1,
        sig2: sig2
      }
      |> Map.merge(Map.from_struct(transaction))
      |> Repo.insert()
>>>>>>> 1e383ee1
  end

  def changeset(transaction_db, attrs) do
    transaction_db
    |> cast(attrs, @field_names)
    |> validate_required(@field_names)
  end
end<|MERGE_RESOLUTION|>--- conflicted
+++ resolved
@@ -76,37 +76,22 @@
     end)
   end
 
-<<<<<<< HEAD
-  def insert(%Recovered{raw_tx: transaction} = recover_transaction, txindex, block_number) do
+  def insert(
+        %Recovered{raw_tx: transaction, signed_tx_hash: signed_tx_hash} = recover_transaction,
+        txindex,
+        block_number
+      ) do
+    {sig1, sig2} = Recovered.get_sigs(recover_transaction)
+
     %__MODULE__{
-      txid: recover_transaction.signed_tx_hash,
+      txid: signed_tx_hash,
       txblknum: block_number,
-      txindex: txindex
+      txindex: txindex,
+      sig1: sig1,
+      sig2: sig2
     }
     |> Map.merge(Map.from_struct(transaction))
     |> Repo.insert()
-=======
-  def insert(
-        id,
-        %Signed{
-          raw_tx: %Transaction{} = transaction,
-          sig1: sig1,
-          sig2: sig2
-        },
-        block_number,
-        txindex
-      ) do
-    {:ok, _} =
-      %__MODULE__{
-        txid: id,
-        txblknum: block_number,
-        txindex: txindex,
-        sig1: sig1,
-        sig2: sig2
-      }
-      |> Map.merge(Map.from_struct(transaction))
-      |> Repo.insert()
->>>>>>> 1e383ee1
   end
 
   def changeset(transaction_db, attrs) do
