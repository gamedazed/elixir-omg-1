defmodule OmiseGOWatcherWeb.Controller.Utxo do
  @moduledoc """
  Operations related to utxo.
  Modify the state in the database.
  """

<<<<<<< HEAD
  alias OmiseGO.API.Utxo
  require Utxo
=======
  alias OmiseGO.API.Crypto
>>>>>>> 087116e8
  alias OmiseGOWatcher.UtxoDB

  use OmiseGOWatcherWeb, :controller

  def available(conn, %{"address" => address}) do
    {:ok, address_decode} = Crypto.decode_address(address)

    json(conn, %{
      address: address,
      utxos: encode(UtxoDB.get_utxo(address_decode))
    })
  end

  def compose_utxo_exit(conn, %{"blknum" => blknum, "txindex" => txindex, "oindex" => oindex}) do
    {blknum, ""} = Integer.parse(blknum)
    {txindex, ""} = Integer.parse(txindex)
    {oindex, ""} = Integer.parse(oindex)

    {:ok, composed_utxo_exit} = UtxoDB.compose_utxo_exit(Utxo.position(blknum, txindex, oindex))

    json(conn, encode(composed_utxo_exit))
  end

  defp encode(list) when is_list(list), do: Enum.map(list, &encode/1)

  defp encode(
         %{
           proof: _,
           sigs: _,
           txbytes: _
         } = exit_composition
       ) do
    # TODO smarter encoding (see other TODO in controllers)
    %{
      exit_composition
      | proof: Base.encode16(exit_composition.proof),
        sigs: Base.encode16(exit_composition.sigs),
        txbytes: Base.encode16(exit_composition.txbytes)
    }
  end

  defp encode(%{txbytes: _} = utxo) do
    # TODO smarter encoding (see other TODO in controllers)
    %{
      utxo
      | txbytes: Base.encode16(utxo.txbytes)
    }
  end
end<|MERGE_RESOLUTION|>--- conflicted
+++ resolved
@@ -4,12 +4,9 @@
   Modify the state in the database.
   """
 
-<<<<<<< HEAD
+  alias OmiseGO.API.Crypto
   alias OmiseGO.API.Utxo
   require Utxo
-=======
-  alias OmiseGO.API.Crypto
->>>>>>> 087116e8
   alias OmiseGOWatcher.UtxoDB
 
   use OmiseGOWatcherWeb, :controller
