--- conflicted
+++ resolved
@@ -41,13 +41,8 @@
   end
 
   defp deposit(contract) do
-<<<<<<< HEAD
-    {:ok, transaction_hash} = Eth.DevHelpers.deposit(1, contract.authority_addr, contract.contract_addr)
-    {:ok, _} = WaitFor.eth_receipt(transaction_hash, @timeout)
-=======
     {:ok, txhash} = Eth.DevHelpers.deposit(1, contract.authority_addr, contract.contract_addr)
     {:ok, %{"status" => "0x1"}} = WaitFor.eth_receipt(txhash, @timeout)
->>>>>>> 13cfffec
   end
 
   defp start_exit(utxo_position, txbytes, proof, sigs, gas_price, from, contract) do
