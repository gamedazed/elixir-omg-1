defmodule OmiseGO.EthTest do
  @moduledoc """
  Thin smoke test of the Ethereum port/adapter.

  Note the excluded moduletag, this test requires an explicit `--include`
  """
  # TODO: if proves to be brittle and we cover that functionality in other integration test then consider removing

  alias OmiseGO.API.Block
<<<<<<< HEAD
  alias OmiseGO.API.Utxo
  require Utxo
=======
  alias OmiseGO.API.Crypto
>>>>>>> 087116e8
  alias OmiseGO.Eth, as: Eth
  alias OmiseGO.Eth.WaitFor, as: WaitFor
  alias OmiseGO.API.State.Transaction
  alias OmiseGOWatcher.UtxoDB

  use ExUnitFixtures
  use ExUnit.Case, async: false
  use OmiseGO.API.Fixtures

  @timeout 20_000

  @eth Crypto.zero_address()

  @moduletag :wrappers

  defp generate_transaction(nonce) do
    hash = :crypto.hash(:sha256, to_charlist(nonce))

    %Eth.BlockSubmission{
      num: nonce,
      hash: hash,
      gas_price: 20_000_000_000,
      nonce: nonce
    }
  end

  defp eth_str do
    "0x" <> String.duplicate("00", 20)
  end

  defp deposit(contract) do
    {:ok, transaction_hash} = Eth.DevHelpers.deposit(1, contract.authority_addr, contract.contract_addr)
    {:ok, _} = WaitFor.eth_receipt(transaction_hash, @timeout)
  end

  defp start_exit(utxo_position, txbytes, proof, sigs, gas_price, from, contract) do
    {:ok, txhash} = Eth.start_exit(utxo_position, txbytes, proof, sigs, gas_price, from, contract)

    {:ok, _} = WaitFor.eth_receipt(txhash, @timeout)
  end

  defp exit_deposit(contract) do
    deposit_pos = Utxo.position(1, 0, 0) |> Utxo.Position.encode()

    data = "startDepositExit(uint256,address,uint256)" |> ABI.encode([deposit_pos, @eth, 1]) |> Base.encode16()

    {:ok, transaction_hash} =
      Ethereumex.HttpClient.eth_send_transaction(%{
        from: contract.authority_addr,
        to: contract.contract_addr,
        data: "0x#{data}",
        gas: "0x2D0900"
      })

    {:ok, _} = WaitFor.eth_receipt(transaction_hash, @timeout)
  end

  defp add_blocks(range, contract) do
    for nonce <- range do
      {:ok, txhash} = Eth.submit_block(generate_transaction(nonce), contract.authority_addr, contract.contract_addr)
      {:ok, _receipt} = WaitFor.eth_receipt(txhash, @timeout)
      {:ok, next_num} = Eth.get_current_child_block(contract.contract_addr)
      assert next_num == (nonce + 1) * 1000
    end
  end

  @tag fixtures: [:contract, :alice, :bob]
  test "start_exit", %{contract: contract, alice: alice, bob: bob} do
    {:ok, bob_address} = Eth.DevHelpers.import_unlock_fund(bob)

    raw_tx = %Transaction{
      amount1: 8,
      amount2: 3,
      blknum1: 1,
      blknum2: 0,
      newowner1: bob.addr,
      newowner2: alice.addr,
      cur12: @eth,
      oindex1: 0,
      oindex2: 0,
      txindex1: 0,
      txindex2: 0
    }

    signed_tx = Transaction.sign(raw_tx, bob.priv, alice.priv)

    {:ok,
     %Transaction.Recovered{signed_tx: %Transaction.Signed{raw_tx: raw_tx}, signed_tx_hash: signed_tx_hash} =
       recovered_tx} = Transaction.Recovered.recover_from(signed_tx)

    block = Block.hashed_txs_at([recovered_tx], 1000)

    {:ok, txhash} =
      %Eth.BlockSubmission{
        num: 1000,
        hash: block.hash,
        gas_price: 20_000_000_000,
        nonce: 1
      }
      |> Eth.submit_block(contract.authority_addr, contract.contract_addr)

    {:ok, _} = WaitFor.eth_receipt(txhash, @timeout)

    txs = [Map.merge(raw_tx, %{txindex: 0, txid: signed_tx_hash, sig1: signed_tx.sig1, sig2: signed_tx.sig2})]

    {:ok, child_blknum} = Eth.get_mined_child_block(contract.contract_addr)

    # TODO re: brittleness and dirtyness of this - test requires UtxoDB calls,
    # duplicates our integrations tests - another reason to drop or redesign eth_test.exs sometime
    %{utxo_pos: utxo_pos, txbytes: txbytes, proof: proof, sigs: sigs} =
      UtxoDB.compose_utxo_exit(txs, Utxo.position(child_blknum, 0, 0))

    {:ok, _} = start_exit(utxo_pos, txbytes, proof, sigs, 1, bob_address, contract.contract_addr)

    {:ok, height} = Eth.get_ethereum_height()

    utxo_pos = Utxo.position(1000, 0, 0) |> Utxo.Position.encode()

    assert {:ok, [%{amount: 8, owner: bob_address, utxo_pos: utxo_pos, token: @eth}]} ==
             Eth.get_exits(1, height, contract.contract_addr)
  end

  @tag fixtures: [:contract]
  test "child block increment after add block", %{contract: contract} do
    add_blocks(1..4, contract)
    # current child block is a num of the next operator block:
    {:ok, 5000} = Eth.get_current_child_block(contract.contract_addr)
  end

  @tag fixtures: [:geth]
  test "get_ethereum_height return integer" do
    {:ok, number} = Eth.get_ethereum_height()
    assert is_integer(number)
  end

  @tag fixtures: [:contract]
  test "get child chain", %{contract: contract} do
    add_blocks(1..8, contract)
    block = generate_transaction(4)
    {:ok, 8000} = Eth.get_mined_child_block(contract.contract_addr)
    {:ok, {child_chain_hash, _child_chain_time}} = Eth.get_child_chain(4000, contract.contract_addr)
    assert block.hash == child_chain_hash
  end

  @tag fixtures: [:contract]
  test "gets deposits from a range of blocks", %{contract: contract} do
    deposit(contract)
    {:ok, height} = Eth.get_ethereum_height()

    assert {:ok, [%{amount: 1, blknum: 1, owner: contract.authority_addr, currency: eth_str()}]} ==
             Eth.get_deposits(1, height, contract.contract_addr)
  end

  @tag fixtures: [:contract]
  test "get contract deployment height", %{contract: contract} do
    {:ok, number} = Eth.get_root_deployment_height(contract.txhash_contract, contract.contract_addr)
    assert is_integer(number)
  end

  @tag fixtures: [:contract]
  test "get exits from a range of blocks", %{contract: contract} do
    deposit(contract)
    exit_deposit(contract)
    {:ok, height} = Eth.get_ethereum_height()

    utxo_pos = Utxo.position(1, 0, 0) |> Utxo.Position.encode()

    assert(
      {:ok, [%{owner: contract.authority_addr, utxo_pos: utxo_pos, token: @eth, amount: 1}]} ==
        Eth.get_exits(1, height, contract.contract_addr)
    )
  end

  @tag fixtures: [:contract]
  test "get mined block number", %{contract: contract} do
    {:ok, number} = Eth.get_mined_child_block(contract.contract_addr)
    assert is_integer(number)
  end

  @tag fixtures: [:contract]
  test "get authority for deployed contract", %{contract: contract} do
    {:ok, addr} = Eth.authority(contract.contract_addr)
    {:ok, encoded_addr} = Crypto.encode_address(addr)
    assert contract.authority_addr == encoded_addr
  end
end<|MERGE_RESOLUTION|>--- conflicted
+++ resolved
@@ -7,12 +7,9 @@
   # TODO: if proves to be brittle and we cover that functionality in other integration test then consider removing
 
   alias OmiseGO.API.Block
-<<<<<<< HEAD
+  alias OmiseGO.API.Crypto
   alias OmiseGO.API.Utxo
   require Utxo
-=======
-  alias OmiseGO.API.Crypto
->>>>>>> 087116e8
   alias OmiseGO.Eth, as: Eth
   alias OmiseGO.Eth.WaitFor, as: WaitFor
   alias OmiseGO.API.State.Transaction
