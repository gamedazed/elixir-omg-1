--- conflicted
+++ resolved
@@ -23,19 +23,15 @@
   alias OmiseGO.Eth.WaitFor, as: WaitFor
   alias OmiseGO.Eth
 
-<<<<<<< HEAD
   require Utxo
 
   import OmiseGO.Eth.Encoding
 
-  @lots_of_gas 5_000_000
-=======
   # safe, reasonable amount, equal to the testnet block gas limit
   @lots_of_gas 4_712_388
 
   # about 4 Ethereum blocks on "realistic" networks, use to timeout synchronous operations in demos on testnets
   @about_4_blocks_time 60_000
->>>>>>> d824921b
 
   @one_hundred_eth trunc(:math.pow(10, 18) * 100)
 
@@ -201,16 +197,12 @@
   # private
 
   defp unlock_fund(account_enc) do
-    unlock(account_enc)
+    {:ok, true} = Ethereumex.HttpClient.personal_unlock_account(account_enc, "", 0)
 
     {:ok, [eth_source_address | _]} = Ethereumex.HttpClient.eth_accounts()
     txmap = %{from: eth_source_address, to: account_enc, value: encode_eth_rpc_unsigned_int(@one_hundred_eth)}
     {:ok, tx_fund} = Ethereumex.HttpClient.eth_send_transaction(txmap)
     WaitFor.eth_receipt(tx_fund, @about_4_blocks_time)
-  end
-
-  defp unlock(account_enc) do
-    {:ok, true} = Ethereumex.HttpClient.personal_unlock_account(account_enc, "", 0)
   end
 
   defp maybe_mine(false), do: :noop
