--- conflicted
+++ resolved
@@ -12,13 +12,8 @@
 
   defp do_prepare(env) do
     {:ok, contract_address, txhash, authority} = prepare_env("./")
-<<<<<<< HEAD
     write_conf_file(env, contract_address, txhash, authority)
     IO.puts inspect {:ok, contract_address, txhash, authority}
-=======
-    write_conf_file("dev", contract_address, txhash, authority)
-    IO.puts(inspect({:ok, contract_address, txhash, authority}))
->>>>>>> 4a982561
   end
 
   def prepare_env(root_path) do
