--- conflicted
+++ resolved
@@ -106,20 +106,17 @@
     :last_block_getter_eth_height,
     :last_depositor_eth_height,
     :last_exiter_eth_height,
+    :last_piggyback_exit_eth_height,
+    :last_in_flight_exit_eth_height,
     :last_exit_processor_eth_height,
     :last_exit_finalizer_eth_height,
     :last_exit_challenger_eth_height,
-<<<<<<< HEAD
     :last_in_flight_exit_processor_eth_height,
     :last_piggyback_processor_eth_height,
     :last_competitor_processor_eth_height,
     :last_challenges_responds_processor_eth_height,
     :last_piggyback_challenges_processor_eth_height,
     :last_ife_exit_finalizer_eth_height
-=======
-    :last_piggyback_exit_eth_height,
-    :last_in_flight_exit_eth_height
->>>>>>> d76b0f11
   ]
 
   def key(parameter, _) when parameter in @single_value_parameter_names, do: Atom.to_string(parameter)
