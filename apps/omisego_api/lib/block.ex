defmodule OmiseGO.API.Block do
  @moduledoc """
  Representation of a OmiseGO block
  """

  alias OmiseGO.API.Block
  alias OmiseGO.API.Crypto

  @transaction_merkle_tree_height 16

  defstruct [:transactions, :hash, :number]

  @type t() :: %__MODULE__{
          transactions: list(OmiseGO.API.State.Transaction.Signed.t()),
          hash: <<_::768>>
        }
  @doc """
  Returns block with merkle hash
  """
  @spec merkle_hash(%__MODULE__{}) :: %__MODULE__{}
<<<<<<< HEAD
  def merkle_hash(%__MODULE__{transactions: txs}) do
    hashed_txs = txs |> Enum.map(& &1.signed_tx_hash)
    {:ok, root} = MerkleTree.build(hashed_txs, &Crypto.hash/1, @transaction_merkle_tree_height)
    %Block{transactions: txs, hash: root.value}
=======
  def merkle_hash(%__MODULE__{transactions: txs} = block) do
    hashed_txs = txs |> Enum.map(&(&1.signed_tx_hash))
    {:ok, root} =  MerkleTree.build(hashed_txs, &Crypto.hash/1, @transaction_merkle_tree_height)
    %Block{block | hash: root.value}
>>>>>>> 16aab0e8
  end
end<|MERGE_RESOLUTION|>--- conflicted
+++ resolved
@@ -18,16 +18,9 @@
   Returns block with merkle hash
   """
   @spec merkle_hash(%__MODULE__{}) :: %__MODULE__{}
-<<<<<<< HEAD
-  def merkle_hash(%__MODULE__{transactions: txs}) do
-    hashed_txs = txs |> Enum.map(& &1.signed_tx_hash)
-    {:ok, root} = MerkleTree.build(hashed_txs, &Crypto.hash/1, @transaction_merkle_tree_height)
-    %Block{transactions: txs, hash: root.value}
-=======
   def merkle_hash(%__MODULE__{transactions: txs} = block) do
     hashed_txs = txs |> Enum.map(&(&1.signed_tx_hash))
     {:ok, root} =  MerkleTree.build(hashed_txs, &Crypto.hash/1, @transaction_merkle_tree_height)
     %Block{block | hash: root.value}
->>>>>>> 16aab0e8
   end
 end