--- conflicted
+++ resolved
@@ -50,26 +50,16 @@
 A developer instance of geth runs Ethereum locally and prefunds an account. However, when `geth` terminates, the state of the Ethereum network is lost.
 
 ```
-geth --dev --dev.period 2 --rpc --rpcapi personal,web3,eth
+geth --dev --dev.period 1 --rpc --rpcapi personal,web3,eth
 ```
 
 ### Persistent developer instance
 Alternatively, a persistent developer instance that does not lose state can be started with the following command:
 ```
-geth --dev --dev.period 2 --rpc --rpcapi personal,web3,eth  --datadir ~/.geth --ipc
-```
-
-<<<<<<< HEAD
+geth --dev --dev.period 1 --rpc --rpcapi personal,web3,eth  --datadir ~/.geth --ipc
+```
+
 After `geth` is restarted with the above command, the authority account must be unlocked
-=======
-1. For the Ethereum node: `geth --dev --dev.period 1 --rpc --rpcapi personal,web3,eth` gives a disposable private network.
-   **NOTE** you can use `--datadir path/to/some/persistent/location` to make the network persistent, but then remember to unlock the authority account after restarting `geth` and before running the child chain server
-1. For the contract/authority address: (`mix run --no-start -e 'IO.inspect OmiseGO.Eth.DevHelpers.prepare_env!()'`)
-1. Initialize child chain database normally.
-**NOTE** It will use the default db path always (`~/.omisego/data`) so when running child chain and watcher side by side you need to configure more.
-1. Configure `omisego_eth` normally, using data from `prepare_env!`.
-    You can also shortcut with this little Elixir hocus-pocus:
->>>>>>> 7c2d63dc
 
 ```
 geth attach http://127.0.0.1:8545
@@ -78,7 +68,12 @@
 
 ### Configure the `omisego_eth` app
 
-The following step will deploy the root chain contract and configure your app:
+The following step will:
+- create, fund and unlock the authority address
+- deploy the root chain contract
+- create the config file
+
+ deploy the root chain contract and configure your app:
 Note that `geth` needs to already be running for this step to work!
 ```
 mix run --no-start -e \
@@ -99,7 +94,10 @@
 ```
 The above values are only demonstrative, **do not** copy and paste!
 
-Initialize the child chain database with
+Note that you'll need to pass the configuration file each time you run `mix` with the following parameter `--config <your_config_file.exs>` flag
+
+### Initialize the child chain database
+Initialize the database with the following command:
 ```
 mix run --no-start -e 'OmiseGO.DB.init()'
 ```
@@ -107,8 +105,9 @@
 ### Start it up!
 * Start up geth if not already started.
 * Start Up the child chain server
-```
-cd ~/DEV/omisego/apps/omisego_jsonrpc
+
+```
+cd omisego/apps/omisego_jsonrpc
 mix run --no-halt --config ~/config.exs
 ```
 
