--- conflicted
+++ resolved
@@ -33,15 +33,9 @@
     end
 
     [
-<<<<<<< HEAD
-      {alice_priv, bob_priv, alice_addr, bob_addr},
-      {alice_priv, <<>>, alice_addr, nil},
-      {<<>>, bob_priv, nil, bob_addr}
-=======
       {{1, 2, 3, alice}, {2, 3, 4, bob}, alice.addr, bob.addr},
       {{1, 2, 3, alice}, {0, 0, 0, %{priv: <<>>}}, alice.addr, nil},
-      {{0, 0, 0, %{priv: <<>>}}, {2, 3, 4, bob}, nil, bob.addr},
->>>>>>> 39f8a4f5
+      {{0, 0, 0, %{priv: <<>>}}, {2, 3, 4, bob}, nil, bob.addr}
     ]
     |> Enum.map(parametrized_tester)
   end
@@ -68,47 +62,25 @@
     assert {:error, :malformed_transaction_rlp} = Core.recover_tx(malformed4)
   end
 
-<<<<<<< HEAD
-  test "transaction is not allowed to have input2 set to 0 and empty sig1" do
-    signed_tx = %Transaction.Signed{
-      raw_tx: %Transaction{
-        blknum1: 1,
-        txindex1: 0,
-        oindex1: 0,
-        blknum2: 0,
-        txindex2: 0,
-        oindex2: 0,
-        newowner1: <<>>,
-        amount1: 7,
-        newowner2: <<>>,
-        amount2: 3,
-        fee: 1
-      },
-      sig1: @empty_signature,
-      sig2: @signature
-    }
-=======
   @tag fixtures: [:alice, :bob]
   test "transaction is not allowed to have input and empty sig", %{alice: alice, bob: bob} do
-    {full_signed_tx, _} =
-      TestHelper.create_signed([{1, 2, 3, alice}, {2, 3, 4, bob}], [{alice, 7}])
+    {full_signed_tx, _} = TestHelper.create_signed([{1, 2, 3, alice}, {2, 3, 4, bob}], [{alice, 7}])
 
     missing1 =
       %Transaction.Signed{full_signed_tx | sig1: @empty_signature}
       |> Transaction.Signed.encode()
+
     missing2 =
       %Transaction.Signed{full_signed_tx | sig2: @empty_signature}
       |> Transaction.Signed.encode()
 
-    {partial_signed_tx1, _} =
-      TestHelper.create_signed([{1, 2, 3, alice}], [{alice, 7}])
+    {partial_signed_tx1, _} = TestHelper.create_signed([{1, 2, 3, alice}], [{alice, 7}])
 
     missing3 =
       %Transaction.Signed{partial_signed_tx1 | sig1: @empty_signature}
       |> Transaction.Signed.encode()
 
-    {partial_signed_tx2, _} =
-      TestHelper.create_signed([{0, 0, 0, %{priv: <<>>}}, {1, 2, 3, alice}], [{alice, 7}])
+    {partial_signed_tx2, _} = TestHelper.create_signed([{0, 0, 0, %{priv: <<>>}}, {1, 2, 3, alice}], [{alice, 7}])
 
     missing4 =
       %Transaction.Signed{partial_signed_tx2 | sig2: @empty_signature}
@@ -119,16 +91,15 @@
     assert {:error, :signature_missing_for_input} == Core.recover_tx(missing3)
     assert {:error, :signature_missing_for_input} == Core.recover_tx(missing4)
   end
->>>>>>> 39f8a4f5
 
   @tag fixtures: [:alice]
   test "transactions with corrupt signatures don't do harm", %{alice: alice} do
-    {full_signed_tx, _} =
-      TestHelper.create_signed([{1, 2, 3, alice}], [{alice, 7}])
+    {full_signed_tx, _} = TestHelper.create_signed([{1, 2, 3, alice}], [{alice, 7}])
 
     corrupt =
       %Transaction.Signed{full_signed_tx | sig1: <<1::size(520)>>}
       |> Transaction.Signed.encode()
+
     assert {:error, :signature_corrupt} == Core.recover_tx(corrupt)
   end
 
@@ -141,15 +112,11 @@
   end
 
   @tag fixtures: [:alice]
-  test "transaction is never allowed to have 2 empty inputs", %{alice: alice}  do
-    {double_zero_tx1, _} =
-      create_encoded([{0, 0, 0, %{priv: <<>>}}, {0, 0, 0, %{priv: <<>>}}], [{alice, 7}])
-    {double_zero_tx2, _} =
-      create_encoded([{0, 0, 0, alice}, {0, 0, 0, %{priv: <<>>}}], [{alice, 7}])
-    {double_zero_tx3, _} =
-      create_encoded([{0, 0, 0, %{priv: <<>>}}, {0, 0, 0, alice}], [{alice, 7}])
-    {double_zero_tx4, _} =
-      create_encoded([{0, 0, 0, alice}, {0, 0, 0, alice}], [{alice, 7}])
+  test "transaction is never allowed to have 2 empty inputs", %{alice: alice} do
+    {double_zero_tx1, _} = create_encoded([{0, 0, 0, %{priv: <<>>}}, {0, 0, 0, %{priv: <<>>}}], [{alice, 7}])
+    {double_zero_tx2, _} = create_encoded([{0, 0, 0, alice}, {0, 0, 0, %{priv: <<>>}}], [{alice, 7}])
+    {double_zero_tx3, _} = create_encoded([{0, 0, 0, %{priv: <<>>}}, {0, 0, 0, alice}], [{alice, 7}])
+    {double_zero_tx4, _} = create_encoded([{0, 0, 0, alice}, {0, 0, 0, alice}], [{alice, 7}])
 
     assert {:error, :no_inputs} == Core.recover_tx(double_zero_tx1)
     assert {:error, :no_inputs} == Core.recover_tx(double_zero_tx2)
