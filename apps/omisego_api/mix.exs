--- conflicted
+++ resolved
@@ -30,12 +30,8 @@
       {:ex_rlp, "~> 0.2.1"},
       {:blockchain, "~> 0.1.6"},
       {:ex_unit_fixtures, "~> 0.3.1", only: [:test]},
-<<<<<<< HEAD
-      {:libsecp256k1, "~> 0.1.3"},
-=======
       {:merkle_tree, git: "https://github.com/omisego/merkle_tree.git"},
       {:libsecp256k1, "~> 0.1.2", compile: "${HOME}/.mix/rebar compile", override: true},
->>>>>>> 707cbede
       #
       {:omisego_db, in_umbrella: true},
       {:omisego_eth, in_umbrella: true},
