use Mix.Config

<<<<<<< HEAD
config :logger,
  backends: [:console],
  level: :info

config :briefly, directory: ["/tmp/omisego"]
=======
config :briefly,
  directory: ["/tmp/omisego"]
>>>>>>> b9f38c59

import_config "#{Mix.env()}.exs"<|MERGE_RESOLUTION|>--- conflicted
+++ resolved
@@ -1,14 +1,6 @@
 use Mix.Config
 
-<<<<<<< HEAD
-config :logger,
-  backends: [:console],
-  level: :info
-
-config :briefly, directory: ["/tmp/omisego"]
-=======
 config :briefly,
   directory: ["/tmp/omisego"]
->>>>>>> b9f38c59
 
 import_config "#{Mix.env()}.exs"