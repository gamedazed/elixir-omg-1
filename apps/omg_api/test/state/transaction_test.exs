# Copyright 2018 OmiseGO Pte Ltd
#
# Licensed under the Apache License, Version 2.0 (the "License");
# you may not use this file except in compliance with the License.
# You may obtain a copy of the License at
#
#     http://www.apache.org/licenses/LICENSE-2.0
#
# Unless required by applicable law or agreed to in writing, software
# distributed under the License is distributed on an "AS IS" BASIS,
# WITHOUT WARRANTIES OR CONDITIONS OF ANY KIND, either express or implied.
# See the License for the specific language governing permissions and
# limitations under the License.

defmodule OMG.API.State.TransactionTest do
  use ExUnitFixtures
  use ExUnit.Case, async: true

  alias OMG.API
  alias OMG.API.Crypto
  alias OMG.API.State.{Core, Transaction}
  alias OMG.API.TestHelper

  deffixture transaction do
    %Transaction{
      inputs: [%{blknum: 1, txindex: 1, oindex: 0}, %{blknum: 1, txindex: 2, oindex: 1}],
      outputs: [
        %{owner: "alicealicealicealice", currency: eth(), amount: 1},
        %{owner: "carolcarolcarolcarol", currency: eth(), amount: 2}
      ]
    }
  end

  deffixture utxos do
    [
      %{
        amount: 100,
        blknum: 20,
        oindex: 1,
        currency: eth(),
        txbytes: "not important",
        txindex: 42
      },
      %{
        amount: 43,
        blknum: 2,
        oindex: 0,
        currency: eth(),
        txbytes: "ble ble bla",
        txindex: 21
      }
    ]
  end

  def eth, do: Crypto.zero_address()

  @tag fixtures: [:transaction]
  test "transaction hash is correct", %{transaction: transaction} do
    {:ok, hash_value} = Base.decode16("e0e6fbd41f4909b4e621565fcdf6a0b54921711ff15a23d6cb07f1f87e345a33", case: :lower)
    assert Transaction.hash(transaction) == hash_value
  end

  @tag fixtures: [:utxos]
  test "create transaction with different number inputs and oputputs", %{utxos: utxos} do
    # 1 - input, 1 - output
    {:ok, transaction} =
      Transaction.create_from_utxos([hd(utxos)], [%{owner: "Joe Black", currency: eth(), amount: 99}])

    assert transaction == %Transaction{
             inputs: [%{blknum: 20, txindex: 42, oindex: 1} | List.duplicate(%{blknum: 0, oindex: 0, txindex: 0}, 3)],
             outputs: [
               %{owner: "Joe Black", currency: eth(), amount: 99}
               | List.duplicate(%{owner: Crypto.zero_address(), currency: eth(), amount: 0}, 3)
             ]
           }

    # 1 - input, 2 - outputs
    {:ok, transaction} =
      Transaction.create_from_utxos(
        utxos |> tl(),
        [%{owner: "Joe Black", currency: eth(), amount: 22}, %{owner: "McDuck", currency: eth(), amount: 21}]
      )

    assert transaction == %Transaction{
             inputs: [%{blknum: 2, txindex: 21, oindex: 0} | List.duplicate(%{blknum: 0, txindex: 0, oindex: 0}, 3)],
             outputs: [
               %{owner: "Joe Black", currency: eth(), amount: 22},
               %{owner: "McDuck", currency: eth(), amount: 21}
               | List.duplicate(%{owner: Crypto.zero_address(), currency: eth(), amount: 0}, 2)
             ]
           }

    # 2 - inputs, 2 - outputs
    {:ok, transaction} =
      Transaction.create_from_utxos(
        utxos,
        [%{owner: "Joe Black", currency: eth(), amount: 53}, %{owner: "McDuck", currency: eth(), amount: 90}]
      )

    assert transaction == %Transaction{
             inputs: [
               %{blknum: 20, txindex: 42, oindex: 1},
               %{blknum: 2, txindex: 21, oindex: 0} | List.duplicate(%{blknum: 0, txindex: 0, oindex: 0}, 2)
             ],
             outputs: [
               %{owner: "Joe Black", currency: eth(), amount: 53},
               %{owner: "McDuck", currency: eth(), amount: 90}
               | List.duplicate(%{owner: Crypto.zero_address(), currency: eth(), amount: 0}, 2)
             ]
           }

    # 2 - inputs, 0 - outputs
    {:ok, transaction} = Transaction.create_from_utxos(utxos, [])

    assert transaction == %Transaction{
             inputs: [
               %{blknum: 20, txindex: 42, oindex: 1},
               %{blknum: 2, txindex: 21, oindex: 0} | List.duplicate(%{blknum: 0, txindex: 0, oindex: 0}, 2)
             ],
             outputs: List.duplicate(%{owner: Crypto.zero_address(), currency: eth(), amount: 0}, 4)
           }
  end

  @tag fixtures: [:utxos]
  test "checking input validation error messages", %{utxos: utxos} do
    assert {:error, :inputs_should_be_list} == Transaction.create_from_utxos(%{}, [])

    assert {:error, :outputs_should_be_list} == Transaction.create_from_utxos(utxos, %{})

    assert {:error, :at_least_one_input_required} == Transaction.create_from_utxos([], [])

    assert {:error, :too_many_inputs} == Transaction.create_from_utxos(utxos ++ utxos ++ utxos, [])

    assert {:error, :too_many_outputs} == Transaction.create_from_utxos(utxos, [%{}, %{}, %{}, %{}, %{}])

    assert {:error, :amount_noninteger_or_negative} ==
             Transaction.create_from_utxos(utxos, [%{owner: "Joe", currency: eth(), amount: -4}])

    utxo_with_neg_amount = %{(utxos |> hd()) | amount: -10}

    assert {:error, :amount_noninteger_or_negative} ==
             Transaction.create_from_utxos([utxo_with_neg_amount], [%{owner: "Joe", currency: eth(), amount: 4}])

    assert {:error, :amount_noninteger_or_negative} ==
             Transaction.create_from_utxos(utxos, [%{owner: "Joe", currency: eth(), amount: "NaN"}])

    assert {:error, :not_enough_funds_to_cover_spend} ==
             Transaction.create_from_utxos(utxos, [%{owner: "Joe", currency: eth(), amount: 144}])

    [first_utxo, second_utxo] = utxos

    utxos_with_more_currencies = [%{first_utxo | currency: <<1::size(160)>>}] ++ [second_utxo]

    assert {:error, :currency_mixing_not_possible} ==
             Transaction.create_from_utxos(
               utxos_with_more_currencies,
               [%{owner: "Joe", currency: eth(), amount: 4}]
             )
  end

  @tag fixtures: [:alice, :state_alice_deposit, :bob]
  test "using created transaction in child chain", %{alice: alice, bob: bob, state_alice_deposit: state} do
    state =
      state
      |> TestHelper.do_deposit(alice, %{amount: 10, currency: eth(), blknum: 2})

    utxos = [
      %{amount: 10, currency: eth(), blknum: 1, oindex: 0, txindex: 0},
      %{amount: 10, currency: eth(), blknum: 2, oindex: 0, txindex: 0}
    ]

    {:ok, raw} = Transaction.create_from_utxos(utxos, [%{owner: bob.addr, currency: eth(), amount: 12}])

    raw |> Transaction.sign([alice.priv, alice.priv]) |> assert_tx_usable(state)
  end

  @tag fixtures: [:alice, :state_alice_deposit, :bob]
  test "using created transaction with one input in child chain", %{alice: alice, bob: bob, state_alice_deposit: state} do
    utxos = [%{amount: 10, currency: eth(), blknum: 1, oindex: 0, txindex: 0}]

    {:ok, raw} = Transaction.create_from_utxos(utxos, [%{owner: bob.addr, currency: eth(), amount: 4}])

    raw |> Transaction.sign([alice.priv, <<>>]) |> assert_tx_usable(state)
  end

  defp assert_tx_usable(signed, state_core) do
    {:ok, transaction} = signed |> Transaction.Signed.encode() |> API.Core.recover_tx()

    assert {:ok, {_, _, _}, _state} = Core.exec(transaction, %{eth() => 0}, state_core)
  end

  @tag fixtures: [:alice, :state_empty, :bob]
  test "transactions created by :new and :create_from_utxos should be equal", %{alice: alice, bob: bob} do
    utxos = [
      %{amount: 10, currency: eth(), blknum: 1, oindex: 0, txindex: 0},
      %{amount: 11, currency: eth(), blknum: 2, oindex: 0, txindex: 0}
    ]

    {:ok, tx1} =
      Transaction.create_from_utxos(
        utxos,
        [%{owner: bob.addr, currency: eth(), amount: 16}, %{owner: alice.addr, currency: eth(), amount: 5}]
      )

    tx2 = Transaction.new([{1, 0, 0}, {2, 0, 0}], [{bob.addr, eth(), 16}, {alice.addr, eth(), 5}])

    assert tx1 == tx2
  end

  @tag fixtures: [:alice, :bob]
  test "different signers, one output", %{alice: alice, bob: bob} do
    tx =
      [{3000, 0, 0}, {3000, 0, 1}]
      |> Transaction.new([{alice.addr, eth(), 10}])
      |> Transaction.sign([bob.priv, alice.priv])
      |> Transaction.Signed.encode()

    {:ok, recovered} = tx |> OMG.API.Core.recover_tx()
    assert recovered.spenders == [bob.addr, alice.addr]
  end

  @tag fixtures: [:alice, :bob, :carol]
  test "checks if spenders are authorized", %{alice: alice, bob: bob, carol: carol} do
    authorized_tx = TestHelper.create_recovered([{1, 1, 0, alice}, {1, 3, 0, bob}], eth(), [{bob, 6}, {alice, 4}])

<<<<<<< HEAD
    :ok = Transaction.Recovered.all_spenders_authorized?(authorized_tx, [alice.addr, bob.addr])

    {:error, :unauthorized_spent} =
      Transaction.Recovered.all_spenders_authorized?(authorized_tx, [bob.addr, alice.addr])

    {:error, :unauthorized_spent} = Transaction.Recovered.all_spenders_authorized?(authorized_tx, [carol.addr])
=======
    :ok = Transaction.Recovered.all_spenders_authorized(authorized_tx, [alice.addr, bob.addr])

    {:error, :unauthorized_spent} = Transaction.Recovered.all_spenders_authorized(authorized_tx, [bob.addr, alice.addr])

    {:error, :unauthorized_spent} = Transaction.Recovered.all_spenders_authorized(authorized_tx, [carol.addr])
>>>>>>> b4dd1915

    {:error, :unauthorized_spent} =
      Transaction.Recovered.all_spenders_authorized(authorized_tx, [alice.addr, carol.addr])
  end

  @tag fixtures: [:alice]
  test "decoding signed transaction fails when signatures do not have a proper length", %{alice: alice} do
    tx = Transaction.new([{1000, 0, 0}, {1000, 0, 1}], [{alice.addr, eth(), 10}])

    [inputs, outputs] =
      tx
      |> Transaction.encode()
      |> ExRLP.decode()

    encoded_with_sigs = ExRLP.encode([[<<1>>, <<1>>], inputs, outputs])

    assert {:error, :bad_signature_length} == Transaction.Signed.decode(encoded_with_sigs)
  end
end<|MERGE_RESOLUTION|>--- conflicted
+++ resolved
@@ -223,20 +223,11 @@
   test "checks if spenders are authorized", %{alice: alice, bob: bob, carol: carol} do
     authorized_tx = TestHelper.create_recovered([{1, 1, 0, alice}, {1, 3, 0, bob}], eth(), [{bob, 6}, {alice, 4}])
 
-<<<<<<< HEAD
-    :ok = Transaction.Recovered.all_spenders_authorized?(authorized_tx, [alice.addr, bob.addr])
-
-    {:error, :unauthorized_spent} =
-      Transaction.Recovered.all_spenders_authorized?(authorized_tx, [bob.addr, alice.addr])
-
-    {:error, :unauthorized_spent} = Transaction.Recovered.all_spenders_authorized?(authorized_tx, [carol.addr])
-=======
     :ok = Transaction.Recovered.all_spenders_authorized(authorized_tx, [alice.addr, bob.addr])
 
     {:error, :unauthorized_spent} = Transaction.Recovered.all_spenders_authorized(authorized_tx, [bob.addr, alice.addr])
 
     {:error, :unauthorized_spent} = Transaction.Recovered.all_spenders_authorized(authorized_tx, [carol.addr])
->>>>>>> b4dd1915
 
     {:error, :unauthorized_spent} =
       Transaction.Recovered.all_spenders_authorized(authorized_tx, [alice.addr, carol.addr])
