# Copyright 2018 OmiseGO Pte Ltd
#
# Licensed under the Apache License, Version 2.0 (the "License");
# you may not use this file except in compliance with the License.
# You may obtain a copy of the License at
#
#     http://www.apache.org/licenses/LICENSE-2.0
#
# Unless required by applicable law or agreed to in writing, software
# distributed under the License is distributed on an "AS IS" BASIS,
# WITHOUT WARRANTIES OR CONDITIONS OF ANY KIND, either express or implied.
# See the License for the specific language governing permissions and
# limitations under the License.

defmodule OMG.API.State.CoreTest do
  use ExUnitFixtures
  use ExUnit.Case, async: true

  alias OMG.API
  alias OMG.API.Block
  alias OMG.API.Crypto
  alias OMG.API.State.Core
  alias OMG.API.TestHelper, as: Test
  alias OMG.API.Utxo

  require Utxo

  @eth Crypto.zero_address()
  @child_block_interval OMG.Eth.RootChain.get_child_block_interval() |> elem(1)
  @child_block_2 @child_block_interval * 2
  @child_block_3 @child_block_interval * 3
  @child_block_4 @child_block_interval * 4

  @empty_block_hash <<119, 106, 49, 219, 52, 161, 160, 167, 202, 175, 134, 44, 255, 223, 255, 23, 137, 41, 127, 250,
                      220, 56, 11, 211, 211, 146, 129, 211, 64, 171, 211, 173>>

  defp eth, do: Crypto.zero_address()
  defp not_eth, do: <<1::size(160)>>
  defp zero_fees_map, do: %{eth() => 0, not_eth() => 0}

  @tag fixtures: [:alice, :bob, :state_empty]
  test "can spend deposits", %{alice: alice, bob: bob, state_empty: state} do
    state
    |> Test.do_deposit(alice, %{amount: 10, currency: eth(), blknum: 1})
    |> (&Core.exec(
          Test.create_recovered([{1, 0, 0, alice}], eth(), [{bob, 7}, {alice, 3}]),
          zero_fees_map(),
          &1
        )).()
    |> success?
    |> (&Core.exec(
          Test.create_recovered([{@child_block_interval, 0, 1, alice}], eth(), [{bob, 3}]),
          zero_fees_map(),
          &1
        )).()
    |> success?
  end

  @tag fixtures: [:alice, :state_empty]
  test "output currencies must be included in input currencies", %{alice: alice, state_empty: state} do
    state1 =
      state
      |> Test.do_deposit(alice, %{amount: 10, currency: not_eth(), blknum: 1})
      |> (&Core.exec(
            Test.create_recovered([{1, 0, 0, alice}], not_eth(), [{alice, 7}, {alice, 3}]),
            zero_fees_map(),
            &1
          )).()
      |> success?

    state1
    |> (&Core.exec(Test.create_recovered([{1000, 0, 0, alice}], eth(), [{alice, 9}]), zero_fees_map(), &1)).()
    |> fail?(:amounts_do_not_add_up)

    state1
    |> (&Core.exec(
          Test.create_recovered(
            [{1000, 0, 0, alice}],
            not_eth(),
            [{alice, 3}, {alice, 0}]
          ),
          zero_fees_map(),
          &1
        )).()
    |> success?
  end

  @tag fixtures: [:alice, :bob, :state_empty]
  test "can spend a batch of deposits", %{alice: alice, bob: bob, state_empty: state} do
    state
    |> Test.do_deposit(alice, %{amount: 10, currency: eth(), blknum: 1})
    |> Test.do_deposit(bob, %{amount: 20, currency: eth(), blknum: 2})
    |> (&Core.exec(Test.create_recovered([{1, 0, 0, alice}], eth(), [{bob, 10}]), zero_fees_map(), &1)).()
    |> success?
    |> (&Core.exec(Test.create_recovered([{2, 0, 0, bob}], eth(), [{alice, 20}]), zero_fees_map(), &1)).()
    |> success?
  end

  @tag fixtures: [:alice, :bob, :state_empty]
  test "can't spend when signature order does not match input order", %{alice: alice, bob: bob, state_empty: state} do
    state
    |> Test.do_deposit(alice, %{amount: 10, currency: eth(), blknum: 1})
    |> Test.do_deposit(bob, %{amount: 20, currency: eth(), blknum: 2})
    |> (&Core.exec(Test.create_recovered([{1, 0, 0, bob}, {2, 0, 0, alice}], eth(), [{bob, 10}]), zero_fees_map(), &1)).()
    |> fail?(:unauthorized_spent)
  end

  @tag fixtures: [:alice, :bob, :state_empty]
  test "ignores deposits from blocks not higher than the block with the last previously received deposit", %{
    alice: alice,
    bob: bob,
    state_empty: state
  } do
    deposits = [%{owner: alice.addr, currency: eth(), amount: 20, blknum: 2}]
    assert {:ok, {_, [_, {:put, :last_deposit_child_blknum, 2}]}, state} = Core.deposit(deposits, state)

    assert {:ok, {[], []}, ^state} = Core.deposit([%{owner: bob.addr, currency: eth(), amount: 20, blknum: 1}], state)
  end

  @tag fixtures: [:bob]
  test "ignores deposits from blocks not higher than the deposit height read from db", %{bob: bob} do
    {:ok, state} = Core.extract_initial_state([], 0, 1, @child_block_interval)

    assert {:ok, {[], []}, ^state} = Core.deposit([%{owner: bob.addr, currency: eth(), amount: 20, blknum: 1}], state)
  end

  test "extract_initial_state function returns error when passed last deposit as :not_found" do
    assert {:error, :last_deposit_not_found} = Core.extract_initial_state([], 0, :not_found, @child_block_interval)
  end

  test "extract_initial_state function returns error when passed top block number as :not_found" do
    assert {:error, :top_block_number_not_found} = Core.extract_initial_state([], :not_found, 0, @child_block_interval)
  end

  @tag fixtures: [:alice, :bob, :state_empty]
  test "can't spend nonexistent", %{alice: alice, bob: bob, state_empty: state} do
    state_deposit = state |> Test.do_deposit(alice, %{amount: 10, currency: eth(), blknum: 1})

    state_deposit
    |> (&Core.exec(
          Test.create_recovered([{1, 1, 0, alice}, {1, 0, 0, alice}], eth(), [{bob, 7}, {alice, 3}]),
          zero_fees_map(),
          &1
        )).()
    |> fail?(:utxo_not_found)
    |> same?(state_deposit)
  end

  @tag fixtures: [:alice, :bob, :state_empty]
  test "amounts must add up", %{alice: alice, bob: bob, state_empty: state} do
    state = Test.do_deposit(state, alice, %{amount: 10, currency: eth(), blknum: 1})

    state =
      state
      |> (&Core.exec(
            Test.create_recovered([{1, 0, 0, alice}], eth(), [{alice, 8}, {bob, 3}]),
            # outputs exceed inputs, no fee
            %{eth() => 0},
            &1
          )).()
      |> fail?(:amounts_do_not_add_up)
      |> same?(state)
      |> (&Core.exec(
            Test.create_recovered([{1, 0, 0, alice}], eth(), [{bob, 2}, {alice, 8}]),
            zero_fees_map(),
            &1
          )).()
      |> success?

    state
    |> (&Core.exec(
<<<<<<< HEAD
          Test.create_recovered([{@child_block_interval, 0, 0, bob}, {@child_block_interval, 0, 1, alice}], eth(), [
            {alice, 7},
            {bob, 2}
          ]),
=======
          Test.create_recovered(
            [{@child_block_interval, 0, 0, bob}, {@child_block_interval, 0, 1, alice}],
            eth(),
            [{alice, 7}, {bob, 2}]
          ),
>>>>>>> b4dd1915
          # outputs exceed inputs, no fee
          %{eth() => 2},
          &1
        )).()
    |> fail?(:amounts_do_not_add_up)
    |> same?(state)
  end

  @tag fixtures: [:alice, :bob, :state_alice_deposit]
  test "can't spend other people's funds", %{alice: alice, bob: bob, state_alice_deposit: state} do
    state
    |> (&Core.exec(Test.create_recovered([{1, 0, 0, bob}], eth(), [{bob, 8}, {alice, 3}]), zero_fees_map(), &1)).()
    |> fail?(:unauthorized_spent)
    |> same?(state)
    |> (&Core.exec(Test.create_recovered([{1, 0, 0, bob}], eth(), [{alice, 10}]), zero_fees_map(), &1)).()
    |> fail?(:unauthorized_spent)
    |> same?(state)
  end

  @tag fixtures: [:alice, :bob, :state_alice_deposit]
  test "can't spend spent", %{alice: alice, bob: bob, state_alice_deposit: state} do
    transactions = [
      Test.create_recovered([{1, 0, 0, alice}], eth(), [{bob, 7}, {alice, 3}]),
      Test.create_recovered([{0, 0, 0, %{priv: <<>>, addr: nil}}, {1, 0, 0, alice}], eth(), [
        {bob, 7},
        {alice, 3}
      ])
    ]

    for first <- transactions,
        second <- transactions do
      state2 = state |> (&Core.exec(first, zero_fees_map(), &1)).() |> success?
      state2 |> (&Core.exec(second, zero_fees_map(), &1)).() |> fail?(:utxo_not_found) |> same?(state2)
    end
  end

  @tag fixtures: [:alice, :bob, :carol, :state_alice_deposit]
  test "can spend change and merge coins", %{
    alice: alice,
    bob: bob,
    carol: carol,
    state_alice_deposit: state
  } do
    state
    |> (&Core.exec(
          Test.create_recovered([{1, 0, 0, alice}], eth(), [{bob, 7}, {alice, 3}]),
          zero_fees_map(),
          &1
        )).()
    |> success?
    |> (&Core.exec(
          Test.create_recovered([{@child_block_interval, 0, 0, bob}], eth(), [{carol, 7}]),
          zero_fees_map(),
          &1
        )).()
    |> success?
    |> (&Core.exec(
          Test.create_recovered([{@child_block_interval, 0, 1, alice}], eth(), [{carol, 3}]),
          zero_fees_map(),
          &1
        )).()
    |> success?
    |> (&Core.exec(
          Test.create_recovered([{@child_block_interval, 1, 0, carol}, {@child_block_interval, 2, 0, carol}], eth(), [
            {alice, 10}
          ]),
          zero_fees_map(),
          &1
        )).()
    |> success?
  end

  @tag fixtures: [:alice, :bob, :state_alice_deposit]
  test "can spend after block is formed", %{alice: alice, bob: bob, state_alice_deposit: state} do
    next_block_height = @child_block_2
    {:ok, {_, _, _}, state} = form_block_check(state, @child_block_interval)

    state
    |> (&Core.exec(
          Test.create_recovered([{1, 0, 0, alice}], eth(), [{bob, 7}, {alice, 3}]),
          zero_fees_map(),
          &1
        )).()
    |> success?
    |> (&Core.exec(Test.create_recovered([{next_block_height, 0, 0, bob}], eth(), [{bob, 7}]), zero_fees_map(), &1)).()
    |> success?
  end

  @tag fixtures: [:alice, :bob, :state_alice_deposit]
  test "forming block doesn't unspend", %{alice: alice, bob: bob, state_alice_deposit: state} do
    recovered = Test.create_recovered([{1, 0, 0, alice}], eth(), [{bob, 7}, {alice, 3}])

    {:ok, {_, _, _}, state} =
      state
      |> (&Core.exec(recovered, zero_fees_map(), &1)).()
      |> success?
      |> form_block_check(@child_block_interval)

    recovered |> Core.exec(zero_fees_map(), state) |> fail?(:utxo_not_found) |> same?(state)
  end

  @tag fixtures: [:alice, :bob, :state_alice_deposit]
  test "spending emits event trigger", %{alice: alice, bob: bob, state_alice_deposit: state} do
    recover1 = Test.create_recovered([{1, 0, 0, alice}], eth(), [{bob, 7}, {alice, 3}])
    recover2 = Test.create_recovered([{1000, 0, 0, bob}], eth(), [{alice, 3}])

    assert {:ok, {%Block{hash: block_hash, number: block_number}, triggers, _}, _} =
             state
             |> (&Core.exec(recover1, zero_fees_map(), &1)).()
             |> success?
             |> (&Core.exec(recover2, zero_fees_map(), &1)).()
             |> success?
             |> form_block_check(@child_block_interval)

    assert triggers == [
             %{tx: recover1, child_blknum: block_number, child_txindex: 0, child_block_hash: block_hash},
             %{tx: recover2, child_blknum: block_number, child_txindex: 1, child_block_hash: block_hash}
           ]
  end

  @tag fixtures: [:alice, :bob, :state_alice_deposit]
  test "every spending emits event triggers", %{
    alice: alice,
    bob: bob,
    state_alice_deposit: state
  } do
    state =
      state
      |> (&Core.exec(
            Test.create_recovered([{1, 0, 0, alice}], eth(), [{bob, 7}, {alice, 3}]),
            zero_fees_map(),
            &1
          )).()
      |> success?
      |> (&Core.exec(
            Test.create_recovered([{@child_block_interval, 0, 0, bob}], eth(), [{alice, 7}]),
            zero_fees_map(),
            &1
          )).()
      |> success?

    assert {:ok, {_, [_trigger1, _trigger2], _}, _} = form_block_check(state, @child_block_interval)
  end

  @tag fixtures: [:alice, :bob, :state_alice_deposit]
  test "only successful spending emits event trigger", %{
    alice: alice,
    bob: bob,
    state_alice_deposit: state
  } do
    state
    |> (&Core.exec(
          Test.create_recovered([{1, 1, 0, alice}], eth(), [{bob, 7}, {alice, 3}]),
          zero_fees_map(),
          &1
        )).()
    |> same?(state)

    assert {:ok, {_, [], _}, _} = form_block_check(state, @child_block_interval)
  end

  @tag fixtures: [:alice, :state_empty]
  test "deposits emit event triggers, they don't leak into next block", %{
    alice: alice,
    state_empty: state
  } do
    assert {:ok, {[trigger], _}, state} =
             Core.deposit([%{owner: alice, currency: eth(), amount: 4, blknum: @child_block_interval}], state)

    assert trigger == %{deposit: %{owner: alice, amount: 4}}
    assert {:ok, {_, [], _}, _} = form_block_check(state, @child_block_interval)
  end

  @tag fixtures: [:alice, :bob, :state_alice_deposit]
  test "empty blocks emit empty event triggers", %{
    alice: alice,
    bob: bob,
    state_alice_deposit: state
  } do
    state =
      state
      |> (&Core.exec(
            Test.create_recovered([{1, 0, 0, alice}], eth(), [{bob, 7}, {alice, 3}]),
            zero_fees_map(),
            &1
          )).()
      |> success?

    assert {:ok, {_, [_trigger], _}, state} = form_block_check(state, @child_block_interval)

    assert {:ok, {_, [], _}, _} = form_block_check(state, @child_block_interval)
  end

  @tag fixtures: [:stable_alice, :stable_bob, :state_stable_alice_deposit]
  test "forming block puts all transactions in a block", %{
    stable_alice: alice,
    stable_bob: bob,
    state_stable_alice_deposit: state
  } do
    # odd number of transactions, just in case
    recovered_tx_1 = Test.create_recovered([{1, 0, 0, alice}], eth(), [{bob, 7}, {alice, 3}])
    recovered_tx_2 = Test.create_recovered([{@child_block_interval, 0, 0, bob}], eth(), [{alice, 2}, {bob, 5}])

    recovered_tx_3 = Test.create_recovered([{@child_block_interval, 0, 1, alice}], eth(), [{alice, 2}, {bob, 1}])

    state =
      state
      |> (&Core.exec(recovered_tx_1, zero_fees_map(), &1)).()
      |> success?
      |> (&Core.exec(recovered_tx_2, zero_fees_map(), &1)).()
      |> success?
      |> (&Core.exec(recovered_tx_3, zero_fees_map(), &1)).()
      |> success?

    assert {:ok,
            {%Block{
               transactions: [block_tx1, block_tx2, _third_tx],
               hash: block_hash,
               number: @child_block_interval
             }, _, _}, _} = form_block_check(state, @child_block_interval)

    # precomputed fixed hash to check compliance with hashing algo
    assert block_hash |> Base.encode16(case: :lower) ==
             "ee44e104950e8784c17495e423493c54026fa554180bbbca057c1176bc4e1ded"

    # Check that contents of the block can be recovered again to original txs
    assert {:ok, ^recovered_tx_1} = API.Core.recover_tx(block_tx1)
    assert {:ok, ^recovered_tx_2} = API.Core.recover_tx(block_tx2)
  end

  @tag fixtures: [:alice, :bob, :state_alice_deposit]
  test "forming block empty block after a non-empty block", %{
    alice: alice,
    bob: bob,
    state_alice_deposit: state
  } do
    state =
      state
      |> (&Core.exec(
            Test.create_recovered([{1, 0, 0, alice}], eth(), [{bob, 7}, {alice, 3}]),
            zero_fees_map(),
            &1
          )).()
      |> success?

    {:ok, {_, _, _}, state} = form_block_check(state, @child_block_interval)
    expected_block = empty_block(@child_block_2)

    assert {:ok, {^expected_block, _, _}, _} = form_block_check(state, @child_block_interval)
  end

  @tag fixtures: [:state_empty]
  test "no pending transactions at start (no events, empty block, no db updates)", %{state_empty: state} do
    expected_block = empty_block()

    assert {:ok, {^expected_block, [], [{:put, :block, _}, {:put, :child_top_block_number, @child_block_interval}]},
            _state} = form_block_check(state, @child_block_interval)
  end

  @tag fixtures: [:alice, :bob, :state_alice_deposit]
  test "spending produces db updates, that don't leak to next block", %{
    alice: %{addr: alice_addr} = alice,
    bob: %{addr: bob_addr} = bob,
    state_alice_deposit: state
  } do
    {:ok, {_, _, db_updates}, state} =
      state
      |> (&Core.exec(
            Test.create_recovered([{1, 0, 0, alice}], eth(), [{bob, 7}, {alice, 3}]),
            zero_fees_map(),
            &1
          )).()
      |> success?
      |> form_block_check(@child_block_interval)

    assert [
             {:put, :utxo, new_utxo1},
             {:put, :utxo, new_utxo2},
             {:delete, :utxo, {1, 0, 0}},
             {:put, :spend, {{1, 0, 0}, 1000}},
             {:put, :block, _},
             {:put, :child_top_block_number, @child_block_interval}
           ] = db_updates

    assert {{@child_block_interval, 0, 0}, %{owner: ^bob_addr, currency: @eth, amount: 7}}   = new_utxo1
    assert {{@child_block_interval, 0, 1}, %{owner: ^alice_addr, currency: @eth, amount: 3}} = new_utxo2

    assert {:ok, {_, _, [{:put, :block, _}, {:put, :child_top_block_number, @child_block_2}]}, state} =
             form_block_check(state, @child_block_interval)

    # check double inputey-spends
    {:ok, {_, _, db_updates2}, state} =
      state
      |> (&Core.exec(
            Test.create_recovered([{@child_block_interval, 0, 0, bob}, {@child_block_interval, 0, 1, alice}], eth(), [
              {bob, 10}
            ]),
            zero_fees_map(),
            &1
          )).()
      |> success?
      |> form_block_check(@child_block_interval)

    assert [
             {:put, :utxo, new_utxo},
             {:delete, :utxo, {@child_block_interval, 0, 0}},
             {:put, :spend, {{1000, 0, 0}, 3000}},
             {:delete, :utxo, {@child_block_interval, 0, 1}},
             {:put, :spend, {{1000, 0, 1}, 3000}},
             {:put, :block, _},
             {:put, :child_top_block_number, @child_block_3}
           ] = db_updates2

    assert {{@child_block_3, 0, 0}, %{owner: ^bob_addr, currency: @eth, amount: 10}} = new_utxo

    assert {:ok, {_, _, [{:put, :block, _}, {:put, :child_top_block_number, @child_block_4}]}, _} =
             form_block_check(state, @child_block_interval)
  end

  @tag fixtures: [:alice, :state_empty]
  test "depositing produces db updates, that don't leak to next block", %{
    alice: %{addr: aplice_addr} = alice,
    state_empty: state
  } do
    assert {:ok, {_, [utxo_update, height_update]}, state} =
             Core.deposit([%{owner: alice.addr, currency: eth(), amount: 10, blknum: 1}], state)

    assert {:put, :utxo, {{1, 0, 0}, %{owner: ^aplice_addr, currency: @eth, amount: 10}}} = utxo_update
    assert height_update == {:put, :last_deposit_child_blknum, 1}

    assert {:ok, {_, _, [{:put, :block, _}, {:put, :child_top_block_number, @child_block_interval}]}, _} =
             form_block_check(state, @child_block_interval)
  end

  @tag fixtures: [:alice]
  test "utxos get initialized by query result from db and are spendable", %{alice: alice} do
    {:ok, state} =
      Core.extract_initial_state(
        [{{1, 0, 0}, %{amount: 10, currency: eth(), owner: alice.addr}}],
        0,
        1,
        @child_block_interval
      )

    state
    |> (&Core.exec(
          Test.create_recovered([{1, 0, 0, alice}], eth(), [{alice, 7}, {alice, 3}]),
          zero_fees_map(),
          &1
        )).()
    |> success?
  end

  @tag fixtures: [:alice, :bob]
  test "all utxos get initialized by query result from db and are spendable", %{alice: alice, bob: bob} do
    {:ok, state} =
      Core.extract_initial_state(
        [
          {{1, 0, 0}, %{amount: 10, currency: eth(), owner: alice.addr}},
          {{1001, 10, 1}, %{amount: 8, currency: eth(), owner: bob.addr}}
        ],
        1000,
        1,
        @child_block_interval
      )

    state
    |> (&Core.exec(
          Test.create_recovered([{1, 0, 0, alice}, {1001, 10, 1, bob}], eth(), [{alice, 15}, {alice, 3}]),
          zero_fees_map(),
          &1
        )).()
    |> success?
  end

  @tag fixtures: [:alice, :state_alice_deposit]
  test "spends utxo validly when exiting", %{alice: alice, state_alice_deposit: state} do
    state =
      state
      |> (&Core.exec(
            Test.create_recovered([{1, 0, 0, alice}], eth(), [{alice, 7}, {alice, 3}]),
            zero_fees_map(),
            &1
          )).()
      |> success?

    expected_owner = alice.addr

    utxo_pos_exit_1 = Utxo.position(@child_block_interval, 0, 0)
    utxo_pos_exit_2 = Utxo.position(@child_block_interval, 0, 1)
    utxo_pos_exits = [utxo_pos_exit_1, utxo_pos_exit_2]

    assert {:ok,
            {[
               %{exit: %{owner: ^expected_owner, utxo_pos: ^utxo_pos_exit_1}},
               %{exit: %{owner: ^expected_owner, utxo_pos: ^utxo_pos_exit_2}}
             ], [{:delete, :utxo, {@child_block_interval, 0, 0}}, {:delete, :utxo, {@child_block_interval, 0, 1}}],
             {[^utxo_pos_exit_1, ^utxo_pos_exit_2], []}},
            state_after_exit} =
             exit_utxos_response =
             utxo_pos_exits
             |> Core.exit_utxos(state)

    # alternative api of exit_utxos gives the same result and new state
    assert ^exit_utxos_response =
             utxo_pos_exits
             |> Enum.map(&%{utxo_pos: Utxo.Position.encode(&1)})
             |> Core.exit_utxos(state)

    state_after_exit
    |> (&Core.exec(
          Test.create_recovered([{@child_block_interval, 0, 0, alice}], eth(), [{alice, 7}]),
          zero_fees_map(),
          &1
        )).()
    |> fail?(:utxo_not_found)
    |> same?(state_after_exit)
    |> (&Core.exec(
          Test.create_recovered([{@child_block_interval, 0, 1, alice}], eth(), [{alice, 3}]),
          zero_fees_map(),
          &1
        )).()
    |> fail?(:utxo_not_found)
  end

  @tag fixtures: [:state_empty]
  test "notifies about invalid utxo exiting", %{state_empty: state} do
    utxo_pos_exit_1 = Utxo.position(@child_block_interval, 0, 0)

    assert {:ok, {[], [], {[], [^utxo_pos_exit_1]}}, ^state} = Core.exit_utxos([utxo_pos_exit_1], state)
  end

  @tag fixtures: [:alice, :state_empty]
  test "tells if utxo exists", %{alice: alice, state_empty: state} do
    assert not Core.utxo_exists?(Utxo.position(1, 0, 0), state)

    state = state |> Test.do_deposit(alice, %{amount: 10, currency: eth(), blknum: 1})
    assert Core.utxo_exists?(Utxo.position(1, 0, 0), state)

    state =
      state
      |> (&Core.exec(Test.create_recovered([{1, 0, 0, alice}], eth(), [{alice, 10}]), zero_fees_map(), &1)).()
      |> success?

    assert not Core.utxo_exists?(Utxo.position(1, 0, 0), state)
  end

  @tag fixtures: [:state_empty]
  test "Getting current block height on empty state", %{state_empty: state} do
    {blknum, _} = Core.get_status(state)

    assert blknum == @child_block_interval
  end

  @tag fixtures: [:state_empty]
  test "Getting current block height with one formed block", %{state_empty: state} do
    {:ok, {_, _, _}, new_state} = state |> form_block_check(@child_block_interval)
    {blknum, true} = Core.get_status(new_state)

    assert blknum == @child_block_interval + @child_block_interval
  end

  @tag fixtures: [:alice, :state_empty]
  test "is beginning of block changes when transactions executed and block formed",
       %{alice: alice, state_empty: state} do
    fee = %{eth() => 0}

    # at empty state it is at the beginning of the next block
    {_, true} = Core.get_status(state)

    # when we execute a tx it isn't at the beginning
    {:ok, _, state} =
      state
      |> Test.do_deposit(alice, %{amount: 10, currency: eth(), blknum: 1})
      |> (&Core.exec(Test.create_recovered([{1, 0, 0, alice}], eth(), [{alice, 10}]), fee, &1)).()

    {_, false} = Core.get_status(state)

    # when a block has been newly formed it is at the beginning
    {:ok, _, state} = state |> form_block_check(@child_block_interval)

    {_, true} = Core.get_status(state)
  end

  describe "Transaction with fees" do
    @tag fixtures: [:alice, :bob, :state_empty]
    test "Inputs sums up exactly to outputs plus fee", %{alice: alice, bob: bob, state_empty: state} do
      # outputs: 5 + 3 + 2 == 10 <- inputs
      fee = %{eth() => 2}

      state
      |> Test.do_deposit(alice, %{amount: 10, currency: eth(), blknum: 1})
      |> (&Core.exec(Test.create_recovered([{1, 0, 0, alice}], eth(), [{bob, 5}, {alice, 3}]), fee, &1)).()
      |> success?
    end

    @tag fixtures: [:alice, :bob, :state_empty]
    test "Inputs exceeds outputs plus fee", %{alice: alice, bob: bob, state_empty: state} do
      # outputs: 4 + 3 + 2 < 10 <- inputs
      fee = %{eth() => 2}

      state
      |> Test.do_deposit(alice, %{amount: 10, currency: eth(), blknum: 1})
      |> (&Core.exec(Test.create_recovered([{1, 0, 0, alice}], eth(), [{bob, 4}, {alice, 3}]), fee, &1)).()
      |> success?
    end

    @tag fixtures: [:alice, :bob, :state_empty]
    test "Inputs are not sufficient for outputs plus fee", %{alice: alice, bob: bob, state_empty: state} do
      # outputs: 6 + 3 + 2 > 10 <- inputs
      fee = %{eth() => 2}

      state
      |> Test.do_deposit(alice, %{amount: 10, currency: eth(), blknum: 1})
      |> (&Core.exec(Test.create_recovered([{1, 0, 0, alice}], eth(), [{bob, 6}, {alice, 3}]), fee, &1)).()
      |> fail?(:amounts_do_not_add_up)
    end
  end

  @tag fixtures: [:alice, :state_empty]
  test "Output can have a zero value; can't be used as input though", %{alice: alice, state_empty: state} do
    fee = %{eth() => 0}

    state
    |> Test.do_deposit(alice, %{amount: 10, currency: eth(), blknum: 1})
    |> (&Core.exec(Test.create_recovered([{1, 0, 0, alice}], eth(), [{alice, 8}, {alice, 0}]), fee, &1)).()
    |> success?
    |> (&Core.exec(Test.create_recovered([{1000, 0, 1, alice}], eth(), [{alice, 0}]), fee, &1)).()
    |> fail?(:utxo_not_found)
  end

  @tag fixtures: [:alice, :state_empty]
  test "Output with zero value does not change oindex of other outputs", %{alice: alice, state_empty: state} do
    fee = %{eth() => 0}

    state
    |> Test.do_deposit(alice, %{amount: 10, currency: eth(), blknum: 1})
    |> (&Core.exec(Test.create_recovered([{1, 0, 0, alice}], eth(), [{alice, 0}, {alice, 8}]), fee, &1)).()
    |> success?
    |> (&Core.exec(Test.create_recovered([{1000, 0, 1, alice}], eth(), [{alice, 1}]), fee, &1)).()
    |> success?
  end

  @tag fixtures: [:alice, :state_empty]
  test "Output with zero value will not be written to DB", %{alice: alice, state_empty: state} do
    fee = %{eth() => 2}

    state =
      state
      |> Test.do_deposit(alice, %{amount: 10, currency: eth(), blknum: 1})
      |> (&Core.exec(Test.create_recovered([{1, 0, 0, alice}], eth(), [{alice, 0}]), fee, &1)).()
      |> success?

    {_, {_, _, db_updates}, _} = Core.form_block(1000, state)
    assert [] = Enum.filter(db_updates, &match?({:put, :utxo, _}, &1))
  end

  @tag fixtures: [:alice, :state_empty]
  test "Transaction can have no outputs", %{alice: alice, state_empty: state} do
    fee = %{eth() => 2}

    state
    |> Test.do_deposit(alice, %{amount: 10, currency: eth(), blknum: 1})
    |> (&Core.exec(Test.create_recovered([{1, 0, 0, alice}], eth(), []), fee, &1)).()
    |> success?
  end

  @tag fixtures: [:alice, :bob, :state_alice_deposit]
  test "Does not allow executing transactions with input utxos from the future", %{
    alice: alice,
    bob: bob,
    state_alice_deposit: state
  } do
    fee = %{eth() => 0}

    future_deposit_blknum = @child_block_interval + 1
    state = Test.do_deposit(state, alice, %{amount: 10, currency: eth(), blknum: future_deposit_blknum})

    # input utxo blknum is greater than state's blknum
    state
    |> (&Core.exec(
          Test.create_recovered([{future_deposit_blknum, 0, 0, alice}], eth(), [
            {bob, 6},
            {alice, 4}
          ]),
          fee,
          &1
        )).()
    |> fail?(:input_utxo_ahead_of_state)

    state
    |> (&Core.exec(
          Test.create_recovered(
            [{1, 0, 0, alice}, {future_deposit_blknum, 0, 0, alice}],
            eth(),
            [{bob, 6}, {alice, 4}]
          ),
          fee,
          &1
        )).()
    |> fail?(:input_utxo_ahead_of_state)

    # when non-existent input comes with a blknum of the current block fail with :utxo_not_found
    state
    |> (&Core.exec(
          Test.create_recovered([{@child_block_interval, 1, 0, alice}], eth(), [
            {bob, 6},
            {alice, 4}
          ]),
          fee,
          &1
        )).()
    |> fail?(:utxo_not_found)
  end

  @tag fixtures: [:alice, :bob, :state_empty]
  test "can spend utxos with mixed currencies", %{
    alice: alice,
    bob: bob,
    state_empty: state
  } do
    state
    |> Test.do_deposit(alice, %{amount: 1, currency: eth(), blknum: 1})
    |> Test.do_deposit(alice, %{amount: 2, currency: not_eth(), blknum: 2})
    |> (&Core.exec(
          Test.create_recovered([{1, 0, 0, alice}, {2, 0, 0, alice}], [{bob, eth(), 1}, {bob, not_eth(), 2}]),
          zero_fees_map(),
          &1
        )).()
    |> success?
  end

  @tag fixtures: [:alice, :bob, :state_empty]
  test "respects fees for transactions with mixed currencies", %{
    alice: alice,
    bob: bob,
    state_empty: state
  } do
    fees = %{eth() => 1, not_eth() => 1}

    state =
      state
      |> Test.do_deposit(alice, %{amount: 10, currency: eth(), blknum: 1})
      |> Test.do_deposit(alice, %{amount: 10, currency: not_eth(), blknum: 2})

    # fee is paid in the same currency as an output
    state
    |> (&Core.exec(
          Test.create_recovered([{1, 0, 0, alice}, {2, 0, 0, alice}], [{bob, eth(), 10}, {bob, not_eth(), 1}]),
          fees,
          &1
        )).()
    |> success?

    # fee is paid in different currency then outputs
    state
    |> (&Core.exec(
          Test.create_recovered([{1, 0, 0, alice}, {2, 0, 0, alice}], [{bob, eth(), 9}, {bob, eth(), 1}]),
          fees,
          &1
        )).()
    |> success?

    # fee is respected but amounts don't add up
    state
    |> (&Core.exec(
          Test.create_recovered([{1, 0, 0, alice}, {2, 0, 0, alice}], [{bob, eth(), 10}, {bob, eth(), 1}]),
          fees,
          &1
        )).()
    |> fail?(:amounts_do_not_add_up)

    # fee is not respected
    state
    |> (&Core.exec(
          Test.create_recovered([{1, 0, 0, alice}, {2, 0, 0, alice}], [{bob, eth(), 10}, {bob, not_eth(), 10}]),
          fees,
          &1
        )).()
    |> fail?(:amounts_do_not_add_up)
  end

  defp success?(result) do
    assert {:ok, _, state} = result
    state
  end

  defp fail?(result, expected_error) do
    assert {{:error, ^expected_error}, state} = result
    state
  end

  defp same?({{:error, _someerror}, state}, expected_state) do
    assert expected_state == state
    state
  end

  defp same?(state, expected_state) do
    assert expected_state == state
    state
  end

  defp empty_block(number \\ @child_block_interval) do
    %Block{transactions: [], hash: @empty_block_hash, number: number}
  end

  # used to check the invariants in form_block
  # use this throughout this test module instead of Core.form_block
  defp form_block_check(state, child_block_interval) do
    {_, {block, _, db_updates}, _} = result = Core.form_block(child_block_interval, state)

    # check if block returned and sent to db_updates is the same
    assert Enum.member?(db_updates, {:put, :block, block})
    # check if that's the only db_update for block
    is_block_put? = fn {operation, type, _} -> operation == :put && type == :block end
    assert Enum.count(db_updates, is_block_put?) == 1

    result
  end
end<|MERGE_RESOLUTION|>--- conflicted
+++ resolved
@@ -169,18 +169,11 @@
 
     state
     |> (&Core.exec(
-<<<<<<< HEAD
-          Test.create_recovered([{@child_block_interval, 0, 0, bob}, {@child_block_interval, 0, 1, alice}], eth(), [
-            {alice, 7},
-            {bob, 2}
-          ]),
-=======
           Test.create_recovered(
             [{@child_block_interval, 0, 0, bob}, {@child_block_interval, 0, 1, alice}],
             eth(),
             [{alice, 7}, {bob, 2}]
           ),
->>>>>>> b4dd1915
           # outputs exceed inputs, no fee
           %{eth() => 2},
           &1
@@ -465,7 +458,7 @@
              {:put, :child_top_block_number, @child_block_interval}
            ] = db_updates
 
-    assert {{@child_block_interval, 0, 0}, %{owner: ^bob_addr, currency: @eth, amount: 7}}   = new_utxo1
+    assert {{@child_block_interval, 0, 0}, %{owner: ^bob_addr, currency: @eth, amount: 7}} = new_utxo1
     assert {{@child_block_interval, 0, 1}, %{owner: ^alice_addr, currency: @eth, amount: 3}} = new_utxo2
 
     assert {:ok, {_, _, [{:put, :block, _}, {:put, :child_top_block_number, @child_block_2}]}, state} =
