# Copyright 2018 OmiseGO Pte Ltd
#
# Licensed under the Apache License, Version 2.0 (the "License");
# you may not use this file except in compliance with the License.
# You may obtain a copy of the License at
#
#     http://www.apache.org/licenses/LICENSE-2.0
#
# Unless required by applicable law or agreed to in writing, software
# distributed under the License is distributed on an "AS IS" BASIS,
# WITHOUT WARRANTIES OR CONDITIONS OF ANY KIND, either express or implied.
# See the License for the specific language governing permissions and
# limitations under the License.

defmodule OMG.API.BlockQueue do
  @moduledoc """
  Responsible for keeping a queue of blocks lined up nicely for submission to Eth.
  Responsible for determining the cadence of forming/submitting blocks to Ethereum.
  Responsible for determining correct gas price and ensuring submissions get mined eventually.

  In particular responsible for picking up, where it's left off (crashed) gracefully.

  Relies on RootChain contract having reorg protection ('decimals for deposits' part).
  Relies on RootChain contract's 'authority' account not being used to send any other tx.

  It reacts to extarnal requests of changing gas price and resubmits submitBlock txes not being mined
  For changing the gas price it needs external singlas (e.g. from a price oracle)
  """

  alias OMG.API.BlockQueue.Core
  alias OMG.API.BlockQueue.Core.BlockSubmission

  @type eth_height() :: non_neg_integer()
  @type hash() :: BlockSubmission.hash()
  @type plasma_block_num() :: BlockSubmission.plasma_block_num()
  # child chain block number, as assigned by plasma contract
  @type encoded_signed_tx() :: binary()

  ### Client

  def enqueue_block(block_hash, block_number) do
    GenServer.cast(__MODULE__.Server, {:enqueue_block, block_hash, block_number})
  end

  defmodule Server do
    @moduledoc """
    Stores core's state, handles timing of calls to root chain.
    Is driven by block height and mined tx data delivered by local geth node and new blocks
    formed by server. It may resubmit tx multiple times, until it is mined.
    """

    use GenServer
    use OMG.API.LoggerExt

    alias OMG.Eth

    def start_link(_args) do
      GenServer.start_link(__MODULE__, :ok, name: __MODULE__)
    end

    def init(:ok) do
      :ok = Eth.Geth.node_ready()
      :ok = Eth.RootChain.contract_ready()
      {:ok, parent_height} = Eth.get_ethereum_height()
      {:ok, mined_num} = Eth.RootChain.get_mined_child_block()
      {:ok, parent_start} = Eth.RootChain.get_root_deployment_height()
      {:ok, child_block_interval} = Eth.RootChain.get_child_block_interval()
      {:ok, stored_child_top_num} = OMG.DB.child_top_block_number()
      {:ok, finality_threshold} = Application.fetch_env(:omg_api, :ethereum_event_block_finality_margin)

      _ =
        Logger.info(fn ->
          "Starting BlockQueue at " <>
            "parent_height: #{inspect(parent_height)}, parent_start: #{inspect(parent_start)}, " <>
            "mined_child_block: #{inspect(mined_num)}, stored_child_top_block: #{inspect(stored_child_top_num)}"
        end)

      range =
        Core.child_block_nums_to_init_with(mined_num, stored_child_top_num, child_block_interval, finality_threshold)

      {:ok, known_hashes} = OMG.DB.block_hashes(range)
      {:ok, {top_mined_hash, _}} = Eth.RootChain.get_child_chain(mined_num)
      _ = Logger.info(fn -> "Starting BlockQueue, top_mined_hash: #{inspect(Base.encode16(top_mined_hash))}" end)

      {:ok, state} =
        with {:ok, _state} = result <-
               Core.new(
                 mined_child_block_num: mined_num,
                 known_hashes: Enum.zip(range, known_hashes),
                 top_mined_hash: top_mined_hash,
                 parent_height: parent_height,
                 child_block_interval: child_block_interval,
                 chain_start_parent_height: parent_start,
                 submit_period: Application.get_env(:omg_api, :child_block_submit_period),
                 finality_threshold: finality_threshold
               ) do
          result
        else
          {:error, reason} = error when reason in [:mined_hash_not_found_in_db, :contract_ahead_of_db] ->
            _ =
              Logger.error(fn ->
                "The child chain might have not been wiped clean when starting a child chain from scratch. Check README.MD and follow the setting up child chain."
              end)

            error

          other ->
            other
        end

      interval = Application.get_env(:omg_api, :ethereum_event_check_height_interval_ms)
      {:ok, _} = :timer.send_interval(interval, self(), :check_ethereum_status)

      _ = Logger.info(fn -> "Started BlockQueue" end)
      {:ok, state}
    end

    @doc """
    Checks the status of both Ethereum root chain and the top mined child block number to decide what to do
    """
    def handle_info(:check_ethereum_status, %Core{} = state) do
      {:ok, height} = Eth.get_ethereum_height()
      {:ok, mined_blknum} = Eth.RootChain.get_mined_child_block()

      _ = Logger.debug(fn -> "Ethereum at \#'#{inspect(height)}', mined child at \#'#{inspect(mined_blknum)}'" end)

      state1 =
        with {:do_form_block, state1} <- Core.set_ethereum_status(state, height, mined_blknum) do
          :ok = OMG.API.State.form_block()
          state1
        else
          {:dont_form_block, state1} -> state1
        end

      submit_blocks(state1)
      {:noreply, state1}
    end

    def handle_cast({:enqueue_block, block_hash, block_number}, %Core{} = state) do
      state2 = Core.enqueue_block(state, block_hash, block_number)

      _ =
        Logger.info(fn ->
          "Enqueing block num '#{inspect(block_number)}', hash '#{inspect(Base.encode16(block_hash))}'"
        end)

      submit_blocks(state2)
      {:noreply, state2}
    end

    # private (server)

    @spec submit_blocks(Core.t()) :: :ok
    defp submit_blocks(%Core{} = state) do
      state
      |> Core.get_blocks_to_submit()
      |> Enum.each(&submit/1)
    end

    defp submit(%Core.BlockSubmission{hash: hash, nonce: nonce, gas_price: gas_price} = submission) do
      _ = Logger.debug(fn -> "Submitting: #{inspect(submission)}" end)

<<<<<<< HEAD
      :ok =
        case OMG.Eth.RootChain.submit_block(submission.hash, submission.nonce, submission.gas_price) do
          {:ok, txhash} ->
            _ = Logger.info(fn -> "Submitted #{inspect(submission)} at: #{inspect(txhash)}" end)
            :ok

          {:error, %{"code" => -32_000, "message" => "known transaction" <> _}} ->
            _ = Logger.debug(fn -> "Submission is known transaction - ignored" end)
            :ok
=======
      case OMG.Eth.RootChain.submit_block(hash, nonce, gas_price) do
        {:ok, txhash} ->
          _ = Logger.info(fn -> "Submitted #{inspect(submission)} at: #{inspect(txhash)}" end)
          :ok
>>>>>>> 33735004

          {:error, %{"code" => -32_000, "message" => "replacement transaction underpriced"}} ->
            _ = Logger.debug(fn -> "Submission is known, but with higher price - ignored" end)
            :ok

          {:error, %{"code" => -32_000, "message" => "authentication needed: password or unlock"}} ->
            Logger.error(fn -> "It seems that authority account is locked. Check README.md" end)
        end
    end
  end
end<|MERGE_RESOLUTION|>--- conflicted
+++ resolved
@@ -160,9 +160,8 @@
     defp submit(%Core.BlockSubmission{hash: hash, nonce: nonce, gas_price: gas_price} = submission) do
       _ = Logger.debug(fn -> "Submitting: #{inspect(submission)}" end)
 
-<<<<<<< HEAD
       :ok =
-        case OMG.Eth.RootChain.submit_block(submission.hash, submission.nonce, submission.gas_price) do
+        case OMG.Eth.RootChain.submit_block(hash, nonce, gas_price) do
           {:ok, txhash} ->
             _ = Logger.info(fn -> "Submitted #{inspect(submission)} at: #{inspect(txhash)}" end)
             :ok
@@ -170,12 +169,6 @@
           {:error, %{"code" => -32_000, "message" => "known transaction" <> _}} ->
             _ = Logger.debug(fn -> "Submission is known transaction - ignored" end)
             :ok
-=======
-      case OMG.Eth.RootChain.submit_block(hash, nonce, gas_price) do
-        {:ok, txhash} ->
-          _ = Logger.info(fn -> "Submitted #{inspect(submission)} at: #{inspect(txhash)}" end)
-          :ok
->>>>>>> 33735004
 
           {:error, %{"code" => -32_000, "message" => "replacement transaction underpriced"}} ->
             _ = Logger.debug(fn -> "Submission is known, but with higher price - ignored" end)
