--- conflicted
+++ resolved
@@ -160,30 +160,10 @@
     defp submit(%Core.BlockSubmission{hash: hash, nonce: nonce, gas_price: gas_price} = submission) do
       _ = Logger.debug(fn -> "Submitting: #{inspect(submission)}" end)
 
-<<<<<<< HEAD
       submit_result = OMG.Eth.RootChain.submit_block(hash, nonce, gas_price)
       {:ok, newest_mined_blknum} = Eth.RootChain.get_mined_child_block()
 
       :ok = Core.process_submit_result(submission, submit_result, newest_mined_blknum)
-=======
-      :ok =
-        case OMG.Eth.RootChain.submit_block(hash, nonce, gas_price) do
-          {:ok, txhash} ->
-            _ = Logger.info(fn -> "Submitted #{inspect(submission)} at: #{inspect(txhash)}" end)
-            :ok
-
-          {:error, %{"code" => -32_000, "message" => "known transaction" <> _}} ->
-            _ = Logger.debug(fn -> "Submission is known transaction - ignored" end)
-            :ok
-
-          {:error, %{"code" => -32_000, "message" => "replacement transaction underpriced"}} ->
-            _ = Logger.debug(fn -> "Submission is known, but with higher price - ignored" end)
-            :ok
-
-          {:error, %{"code" => -32_000, "message" => "authentication needed: password or unlock"}} ->
-            Logger.error(fn -> "It seems that authority account is locked. Check README.md" end)
-        end
->>>>>>> ffb099e0
     end
   end
 end