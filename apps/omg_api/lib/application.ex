# Copyright 2018 OmiseGO Pte Ltd
#
# Licensed under the Apache License, Version 2.0 (the "License");
# you may not use this file except in compliance with the License.
# You may obtain a copy of the License at
#
#     http://www.apache.org/licenses/LICENSE-2.0
#
# Unless required by applicable law or agreed to in writing, software
# distributed under the License is distributed on an "AS IS" BASIS,
# WITHOUT WARRANTIES OR CONDITIONS OF ANY KIND, either express or implied.
# See the License for the specific language governing permissions and
# limitations under the License.

defmodule OMG.API.Application do
  @moduledoc """
  The application here is the Child chain server and its API.
  See here (children) for the processes that compose into the Child Chain server.
  """

  use Application
  use OMG.API.LoggerExt

  def start(_type, _args) do
    eth_deposit_finality_margin = Application.get_env(:omg_api, :eth_deposit_finality_margin)

    children = [
      {OMG.API.State, []},
      {OMG.API.BlockQueue.Server, []},
      {OMG.API.FreshBlocks, []},
      {OMG.API.FeeChecker, []},
<<<<<<< HEAD
      {OMG.API.RootChainCoordinator, MapSet.new([:depositor, :exiter, :in_flight_exit])},
=======
      {OMG.API.RootChainCoordinator, [:depositor, :exiter]},
>>>>>>> e8da0787
      %{
        id: :depositor,
        start:
          {OMG.API.EthereumEventListener, :start_link,
           [
             %{
               block_finality_margin: eth_deposit_finality_margin,
               synced_height_update_key: :last_depositor_eth_height,
               service_name: :depositor,
               get_events_callback: &OMG.Eth.RootChain.get_deposits/2,
               process_events_callback: &OMG.API.State.deposit/1,
               get_last_synced_height_callback: &OMG.Eth.RootChain.get_root_deployment_height/0
             }
           ]}
      },
      %{
        id: :in_flight_exit,
        start: {
          OMG.API.EthereumEventListener,
          :start_link,
          [
            %{
              # TODO check if synced_height_update_key is appropriate
              synced_height_update_key: :last_exiter_eth_height,
              service_name: :in_flight_exit,
              block_finality_margin: eth_deposit_finality_margin,
              get_events_callback: &OMG.Eth.RootChain.get_in_flight_exit_starts/2,
              process_events_callback: &OMG.API.State.in_flight_exit/1,
              get_last_synced_height_callback: &OMG.Eth.RootChain.get_root_deployment_height/0
            }
          ]
        }
      },
      %{
        id: :exiter,
        start:
          {OMG.API.EthereumEventListener, :start_link,
           [
             %{
               # 0, because we want the child chain to make UTXOs spent immediately after exit starts
               block_finality_margin: 0,
               synced_height_update_key: :last_exiter_eth_height,
               service_name: :exiter,
               get_events_callback: &OMG.Eth.RootChain.get_exits/2,
               process_events_callback: fn exits ->
                 {status, db_updates, _validities} = OMG.API.State.exit_utxos(exits)
                 {status, db_updates}
               end,
               get_last_synced_height_callback: &OMG.Eth.RootChain.get_root_deployment_height/0
             }
           ]}
      }
    ]

    _ = Logger.info(fn -> "Started application OMG.API.Application" end)
    opts = [strategy: :one_for_one]
    Supervisor.start_link(children, opts)
  end
end<|MERGE_RESOLUTION|>--- conflicted
+++ resolved
@@ -29,11 +29,7 @@
       {OMG.API.BlockQueue.Server, []},
       {OMG.API.FreshBlocks, []},
       {OMG.API.FeeChecker, []},
-<<<<<<< HEAD
-      {OMG.API.RootChainCoordinator, MapSet.new([:depositor, :exiter, :in_flight_exit])},
-=======
-      {OMG.API.RootChainCoordinator, [:depositor, :exiter]},
->>>>>>> e8da0787
+      {OMG.API.RootChainCoordinator, [:depositor, :exiter, :in_flight_exit]},
       %{
         id: :depositor,
         start:
