# Copyright 2018 OmiseGO Pte Ltd
#
# Licensed under the Apache License, Version 2.0 (the "License");
# you may not use this file except in compliance with the License.
# You may obtain a copy of the License at
#
#     http://www.apache.org/licenses/LICENSE-2.0
#
# Unless required by applicable law or agreed to in writing, software
# distributed under the License is distributed on an "AS IS" BASIS,
# WITHOUT WARRANTIES OR CONDITIONS OF ANY KIND, either express or implied.
# See the License for the specific language governing permissions and
# limitations under the License.

defmodule OMG.API.State.Core do
  @moduledoc """
  Functional core for State.
  """

  @maximum_block_size 65_536

  defstruct [:height, :last_deposit_child_blknum, :utxos, pending_txs: [], tx_index: 0]

  alias OMG.API.Block
  alias OMG.API.Crypto
  alias OMG.API.State.Core
  alias OMG.API.State.Transaction
  alias OMG.API.Utxo
  use OMG.API.LoggerExt
  require Utxo

  @type t() :: %__MODULE__{
          height: non_neg_integer(),
          last_deposit_child_blknum: non_neg_integer(),
          utxos: utxos,
          pending_txs: list(Transaction.Recovered.t()),
          tx_index: non_neg_integer()
        }

  @type deposit() :: %{
          blknum: non_neg_integer(),
          currency: Crypto.address_t(),
          owner: Crypto.address_t(),
          amount: pos_integer()
        }

  @type in_flight_exit() :: list() #[bitstring(), any(), any(), bitstring()]
  @type piggyback() :: %{txHash: Transaction.signed_tx_hash_t(), outputIndex: non_neg_integer}

  @type exit_t() :: %{
          utxo_pos: pos_integer(),
          token: Crypto.address_t(),
          owner: Crypto.address_t(),
          amount: pos_integer()
        }

  @type utxos() :: %{Utxo.Position.t() => Utxo.t()}

  @type exec_error ::
          :unauthorized_spent
          | :amounts_do_not_add_up
          | :invalid_current_block_number
          | :utxo_not_found

  @type deposit_event :: %{deposit: %{amount: non_neg_integer, owner: Crypto.address_t()}}
  @type exit_event :: %{
          exit: %{owner: Crypto.address_t(), blknum: pos_integer, txindex: non_neg_integer, oindex: non_neg_integer}
        }
  @type tx_event :: %{
          tx: Transaction.Recovered.t(),
          child_blknum: pos_integer,
          child_txindex: pos_integer,
          child_block_hash: Block.block_hash_t()
        }

  @type db_update ::
          {:put, :utxo, {{pos_integer, non_neg_integer, non_neg_integer}, map}}
          | {:delete, :utxo, {pos_integer, non_neg_integer, non_neg_integer}}
          | {:put, :child_top_block_number, pos_integer}
          | {:put, :last_deposit_child_blknum, pos_integer}
          | {:put, :block, Block.t()}

  @spec extract_initial_state(
          utxos_query_result :: [utxos],
          height_query_result :: non_neg_integer | :not_found,
          last_deposit_child_blknum_query_result :: non_neg_integer | :not_found,
          child_block_interval :: pos_integer
        ) :: {:ok, t()} | {:error, :last_deposit_not_found | :top_block_number_not_found}
  def extract_initial_state(
        utxos_query_result,
        height_query_result,
        last_deposit_child_blknum_query_result,
        child_block_interval
      )
      when is_list(utxos_query_result) and is_integer(height_query_result) and
             is_integer(last_deposit_child_blknum_query_result) and is_integer(child_block_interval) do
    # extract height, last deposit height and utxos from query result
    height = height_query_result + child_block_interval

    utxos =
      Enum.reduce(utxos_query_result, %{}, fn {raw_position, raw_utxo}, acc_map ->
        {blknum, txindex, oindex} = raw_position
        %{owner: owner, currency: currency, amount: amount} = raw_utxo
        new_position = Utxo.position(blknum, txindex, oindex)
        new_utxo = %Utxo{owner: owner, currency: currency, amount: amount}
        Map.put(acc_map, new_position, new_utxo)
      end)

    state = %__MODULE__{
      height: height,
      last_deposit_child_blknum: last_deposit_child_blknum_query_result,
      utxos: utxos
    }

    {:ok, state}
  end

  def extract_initial_state(
        _utxos_query_result,
        _height_query_result,
        :not_found,
        _child_block_interval
      ) do
    {:error, :last_deposit_not_found}
  end

  def extract_initial_state(
        _utxos_query_result,
        :not_found,
        _last_deposit_child_blknum_query_result,
        _child_block_interval
      ) do
    {:error, :top_block_number_not_found}
  end

  @doc """
  Includes the transaction into the state when valid, rejects otherwise.

  NOTE that tx is assumed to have distinct inputs, that should be checked in prior state-less validation

  See docs/transaction_validation.md for more information about stateful and stateless validation.
  """
  @spec exec(tx :: Transaction.Recovered.t(), fees :: map(), state :: t()) ::
          {:ok, {Transaction.Recovered.signed_tx_hash_t(), pos_integer, non_neg_integer}, t()}
          | {{:error, exec_error}, t()}
  def exec(
        %Transaction.Recovered{
          signed_tx: %Transaction.Signed{raw_tx: raw_tx}
        } = recovered_tx,
        fees,
        state
      ) do
    outputs = Transaction.get_outputs(raw_tx)

    with :ok <- validate_block_size(state),
         {:ok, input_amounts_by_currency} <- correct_inputs?(state, recovered_tx),
         output_amounts_by_currency <- get_amounts_by_currency(outputs),
         :ok <- amounts_add_up?(input_amounts_by_currency, output_amounts_by_currency, fees) do
      {:ok, {recovered_tx.signed_tx_hash, state.height, state.tx_index},
       state
       |> apply_spend(recovered_tx)
       |> add_pending_tx(recovered_tx)}
    else
      {:error, _reason} = error -> {error, state}
    end
  end

  defp correct_inputs?(
         %Core{utxos: utxos} = state,
         %Transaction.Recovered{
           signed_tx: %Transaction.Signed{raw_tx: raw_tx}
         } = recovered_tx
       ) do
    inputs = Transaction.get_inputs(raw_tx)

    with :ok <- inputs_not_from_future_block?(state, inputs),
         {:ok, inputs} <- inputs_belong_to_spenders?(utxos, recovered_tx) do
      {:ok, get_amounts_by_currency(inputs)}
    end
  end

  defp inputs_not_from_future_block?(%__MODULE__{height: blknum}, inputs) do
    no_utxo_from_future_block =
      inputs
      |> Enum.all?(fn Utxo.position(input_blknum, _, _) -> blknum >= input_blknum end)

    if no_utxo_from_future_block, do: :ok, else: {:error, :input_utxo_ahead_of_state}
  end

  defp inputs_belong_to_spenders?(
         utxos,
         %Transaction.Recovered{
           signed_tx: %Transaction.Signed{raw_tx: raw_tx}
         } = recovered_tx
       ) do
    inputs = Transaction.get_inputs(raw_tx)

    with {:ok, input_utxos} <- get_input_utxos(utxos, inputs),
         input_utxos_owners <- Enum.map(input_utxos, fn %{owner: owner} -> owner end),
         :ok <- Transaction.Recovered.all_spenders_authorized(recovered_tx, input_utxos_owners) do
      {:ok, input_utxos}
    end
  end

  defp get_input_utxos(utxos, inputs) do
    inputs
    |> Enum.filter(fn Utxo.position(blknum, _, _) -> blknum != 0 end)
<<<<<<< HEAD
    |> Enum.reduce({:ok, []}, fn input, acc -> get_utxos(utxos, input, acc) end)
  end

  defp get_utxos(_, _, {:error, _} = err), do: err

  defp get_utxos(utxos, position, {:ok, acc}) do
    case Map.get(utxos, position) do
      nil -> {:error, :utxo_not_found}
      found -> {:ok, acc ++ [found]}
    end
=======
    |> Enum.reduce_while({:ok, []}, fn position, {:ok, acc} ->
      case Map.get(utxos, position) do
        nil -> {:halt, {:error, :utxo_not_found}}
        found -> {:cont, {:ok, acc ++ [found]}}
      end
    end)
>>>>>>> b4dd1915
  end

  defp get_amounts_by_currency(utxos) do
    utxos
    |> Enum.group_by(fn %{currency: currency} -> currency end, fn %{amount: amount} -> amount end)
    |> Enum.map(fn {currency, amounts} -> {currency, Enum.sum(amounts)} end)
    |> Map.new()
  end

  # fee is implicit - it's the difference between funds owned and spend
  defp amounts_add_up?(input_amounts, output_amounts, fees) do
    outputs_covered =
      for {output_currency, output_amount} <- Map.to_list(output_amounts) do
        input_amount = Map.get(input_amounts, output_currency, 0)
        input_amount >= output_amount
      end
      |> Enum.all?()

    fees_covered =
      for {input_currency, input_amount} <- Map.to_list(input_amounts) do
        output_amount = Map.get(output_amounts, input_currency, 0)
        fee = Map.get(fees, input_currency, 0)
        input_amount - output_amount >= fee
      end
      |> Enum.any?()

    if outputs_covered and fees_covered, do: :ok, else: {:error, :amounts_do_not_add_up}
  end

  defp add_pending_tx(%Core{pending_txs: pending_txs, tx_index: tx_index} = state, new_tx) do
    %Core{
      state
      | tx_index: tx_index + 1,
        pending_txs: [new_tx | pending_txs]
    }
  end

  defp apply_spend(
         %Core{height: height, tx_index: tx_index, utxos: utxos} = state,
         %Transaction.Recovered{} = tx
       ) do
    new_utxos_map =
      tx
      |> non_zero_utxos_from(height, tx_index)
      |> Map.new()

    inputs = Transaction.get_inputs(tx.signed_tx.raw_tx)
    utxos = Map.drop(utxos, inputs)
    %Core{state | utxos: Map.merge(utxos, new_utxos_map)}
  end

  defp non_zero_utxos_from(%Transaction.Recovered{} = tx, height, tx_index) do
    tx
    |> utxos_from(height, tx_index)
    |> Enum.filter(fn {_key, value} -> is_non_zero_amount?(value) end)
  end

  defp utxos_from(
         %Transaction.Recovered{
           signed_tx_hash: signed_tx_hash,
           signed_tx: %Transaction.Signed{raw_tx: %Transaction{} = tx}
         },
         height,
         tx_index
       ) do
    outputs = Transaction.get_outputs(tx)

    for {%{owner: owner, currency: currency, amount: amount}, oindex} <- Enum.with_index(outputs) do
      {Utxo.position(height, tx_index, oindex), %Utxo{owner: owner, currency: currency, amount: amount}}
    end
  end

  defp is_non_zero_amount?(%{amount: 0}), do: false
  defp is_non_zero_amount?(%{amount: _}), do: true

  @doc """
   - Generates block and calculates it's root hash for submission
   - generates triggers for events
   - generates requests to the persistence layer for a block
   - processes pending txs gathered, updates height etc
  """
  @spec form_block(pos_integer(), state :: t()) :: {:ok, {Block.t(), [tx_event], [db_update]}, new_state :: t()}
  def form_block(child_block_interval, %Core{pending_txs: reverse_txs, height: height} = state) do
    txs = Enum.reverse(reverse_txs)

    block = txs |> Block.hashed_txs_at(height)

    event_triggers =
      txs
      |> Enum.with_index()
      |> Enum.map(fn {tx, index} ->
        %{tx: tx, child_blknum: block.number, child_txindex: index, child_block_hash: block.hash}
      end)

    db_updates_new_utxos =
      txs
      |> Enum.with_index()
      |> Enum.flat_map(fn {tx, tx_idx} ->
        non_zero_utxos_from(tx, height, tx_idx)
      end)
      |> Enum.map(&utxo_to_db_put/1)

    db_updates_spent_utxos =
      txs
      |> Enum.flat_map(fn %Transaction.Recovered{signed_tx: %Transaction.Signed{raw_tx: tx}} ->
        Transaction.get_inputs(tx)
      end)
      |> Enum.filter(fn position -> position != Utxo.position(0, 0, 0) end)
      |> Enum.flat_map(fn Utxo.position(blknum, txindex, oindex) ->
        # TODO: child chain mode don't need 'spend' data for now. Consider to add only in Watcher's modes.
        [{:delete, :utxo, {blknum, txindex, oindex}}, {:put, :spend, {{blknum, txindex, oindex}, height}}]
      end)

    db_updates_block = [{:put, :block, block}]

    db_updates_top_block_number = [{:put, :child_top_block_number, height}]

    db_updates =
      [db_updates_new_utxos, db_updates_spent_utxos, db_updates_block, db_updates_top_block_number]
      |> Enum.concat()

    new_state = %Core{
      state
      | tx_index: 0,
        height: height + child_block_interval,
        pending_txs: []
    }

    {:ok, {block, event_triggers, db_updates}, new_state}
  end

  @spec deposit(deposits :: [deposit()], state :: t()) :: {:ok, {[deposit_event], [db_update]}, new_state :: t()}
  def deposit(deposits, %Core{utxos: utxos, last_deposit_child_blknum: last_deposit_child_blknum} = state) do
    deposits = deposits |> Enum.filter(&(&1.blknum > last_deposit_child_blknum))

    new_utxos =
      deposits
      |> Enum.map(&deposit_to_utxo/1)

    event_triggers =
      deposits
      |> Enum.map(fn %{owner: owner, amount: amount} -> %{deposit: %{amount: amount, owner: owner}} end)

    last_deposit_child_blknum = get_last_deposit_child_blknum(deposits, last_deposit_child_blknum)

    db_updates_new_utxos =
      new_utxos
      |> Enum.map(&utxo_to_db_put/1)

    db_updates = db_updates_new_utxos ++ last_deposit_child_blknum_db_update(deposits, last_deposit_child_blknum)

    _ = if deposits != [], do: Logger.info(fn -> "Recognized deposits #{inspect(deposits)}" end)

    new_state = %Core{
      state
      | utxos: Map.merge(utxos, Map.new(new_utxos)),
        last_deposit_child_blknum: last_deposit_child_blknum
    }

    {:ok, {event_triggers, db_updates}, new_state}
  end

  defp utxo_to_db_put({Utxo.position(blknum, txindex, oindex), %Utxo{} = utxo}),
    do: {:put, :utxo, {{blknum, txindex, oindex}, Map.from_struct(utxo)}}

  defp deposit_to_utxo(%{blknum: blknum, currency: cur, owner: owner, amount: amount}) do
    {Utxo.position(blknum, 0, 0), %Utxo{amount: amount, currency: cur, owner: owner}}
  end

  defp get_last_deposit_child_blknum(deposits, current_height) do
    if Enum.empty?(deposits) do
      current_height
    else
      deposits
      |> Enum.max_by(& &1.blknum)
      |> Map.get(:blknum)
    end
  end

  defp last_deposit_child_blknum_db_update(deposits, last_deposit_child_blknum) do
    if Enum.empty?(deposits) do
      []
    else
      [{:put, :last_deposit_child_blknum, last_deposit_child_blknum}]
    end
  end

  defp validate_block_size(%__MODULE__{tx_index: number_of_transactions_in_block}) do
    case number_of_transactions_in_block == @maximum_block_size do
      true -> {:error, :too_many_transactions_in_block}
      false -> :ok
    end
  end

  @doc """
  Spends exited utxos. Accepts both a list of utxo positions (decoded) or full exit info from an event.

  It is done like this to accommodate different clients of this function as they can either be
  bare `EthereumEventListener` or `ExitProcessor`
  """
  @spec exit_utxos(exiting_utxos :: [Utxo.Position.t()] | [exit_t()], state :: t()) ::
          {:ok, {[exit_event], [db_update], {list(Utxo.Position.t()), list(Utxo.Position.t())}}, new_state :: t()}
  def exit_utxos([%{utxo_pos: _} | _] = exit_infos, %Core{} = state) do
    exit_infos
    |> Enum.map(&Utxo.Position.decode(&1.utxo_pos))
    |> exit_utxos(state)
  end

  def exit_utxos(exiting_utxos, %Core{utxos: utxos} = state) do
    _ = if exiting_utxos != [], do: Logger.info(fn -> "Recognized exits #{inspect(exiting_utxos)}" end)

    {valid, _invalid} = validities = Enum.split_with(exiting_utxos, &utxo_exists?(&1, state))

    {event_triggers, db_updates} =
      valid
      |> Enum.map(fn Utxo.position(blknum, txindex, oindex) = utxo_pos ->
        {%{exit: %{owner: utxos[utxo_pos].owner, utxo_pos: utxo_pos}}, {:delete, :utxo, {blknum, txindex, oindex}}}
      end)
      |> Enum.unzip()

    new_state = %{state | utxos: Map.drop(utxos, valid)}

    {:ok, {event_triggers, db_updates, validities}, new_state}
  end

  defp sigs_chope(<<>>), do: []
  defp sigs_chope(<<sig::bytes-size(65), rest::binary>>), do: [sig | sigs_chope(rest)]

  @spec in_flight_exits(in_flight_txs :: [in_flight_exit()], state :: t()) ::
          {:ok, {[exit_event], [db_update]}, new_state :: t()}
  def in_flight_exits(in_flight_txs, %Core{utxos: utxos} = state) do
    {db_updates_list_and_events, new_state} =
      in_flight_txs
      |> Enum.map_reduce(state, fn [tx_bytes, _, _, sigs], state ->
        {:ok, tx} = Transaction.decode(tx_bytes)
        {:ok, tx_recover} = Transaction.Recovered.recover_from(%Transaction.Signed{raw_tx: tx, sigs: sigs_chope(sigs)})

        {inputs, _invalid} =
          tx_recover.signed_tx.raw_tx |> Transaction.get_inputs() |> Enum.split_with(&utxo_exists?(&1, state))

        db_updates =
          inputs
          |> Enum.map(fn Utxo.position(blknum, txindex, oindex) -> {:delete, :utxo, {blknum, txindex, oindex}} end)

        new_state = %{state | utxos: Map.drop(utxos, inputs)}
        event_trigger = %{in_flight_exits: %{utxo_pos: inputs}}
        {{db_updates, event_trigger}, new_state}
      end)

    {event_triggers, db_updates} =
      db_updates_list_and_events
      |> Enum.unzip()
      |> (fn {db_updates_list, event_triggers} -> {db_updates_list |> List.flatten(), event_triggers} end).()

    {:ok, {event_triggers, db_updates}, new_state}
  end

  @spec piggybacks(piggybacks :: [piggyback()], state :: t()) :: {:ok, {[exit_event], [db_update]}, new_state :: t()}
  def piggybacks(piggybacks, %Core{utxos: utxos} = state) do
    inputs =
      piggybacks
      |> Enum.map(fn %{txHash: tx_hash, outputIndex: oindex} ->
        # oindex in contract is 0-7 where 4-7 are outputs
        oindex = oindex - 4

        utxos
        |> Map.to_list()
        |> Enum.find(&match?({Utxo.position(_, _, oindex), %Utxo{signed_tx_hash: tx_hash}}, &1))
      end)
      |> Enum.filter(&(&1 != nil))
      |> Enum.map(fn {position, _} -> position end)

    db_updates =
      inputs |> Enum.map(fn Utxo.position(blknum, txindex, oindex) -> {:delete, :utxo, {blknum, txindex, oindex}} end)

    event_triggers = piggybacks |> Enum.map(fn piggyback -> %{piggyback: piggyback} end)

    new_state = %{state | utxos: Map.drop(utxos, inputs)}
    {:ok, {event_triggers, db_updates}, new_state}
  end

  @doc """
  Checks if utxo exists
  """
  @spec utxo_exists?(Utxo.Position.t(), t()) :: boolean()
  def utxo_exists?(Utxo.position(_blknum, _txindex, _oindex) = utxo_pos, %Core{utxos: utxos}) do
    Map.has_key?(utxos, utxo_pos)
  end

  @doc """
      Gets the current block's height and whether at the beginning of the block
  """
  @spec get_status(t()) :: {current_block_height :: non_neg_integer(), is_block_beginning :: boolean()}
  def get_status(%__MODULE__{height: height, tx_index: tx_index, pending_txs: pending}) do
    is_beginning = tx_index == 0 && Enum.empty?(pending)
    {height, is_beginning}
  end
end<|MERGE_RESOLUTION|>--- conflicted
+++ resolved
@@ -44,8 +44,9 @@
           amount: pos_integer()
         }
 
-  @type in_flight_exit() :: list() #[bitstring(), any(), any(), bitstring()]
-  @type piggyback() :: %{txHash: Transaction.signed_tx_hash_t(), outputIndex: non_neg_integer}
+  # [bitstring(), any(), any(), bitstring()]
+  @type in_flight_exit() :: list()
+  @type piggyback() :: %{txHash: Transaction.Recovered.signed_tx_hash_t(), outputIndex: non_neg_integer}
 
   @type exit_t() :: %{
           utxo_pos: pos_integer(),
@@ -205,25 +206,12 @@
   defp get_input_utxos(utxos, inputs) do
     inputs
     |> Enum.filter(fn Utxo.position(blknum, _, _) -> blknum != 0 end)
-<<<<<<< HEAD
-    |> Enum.reduce({:ok, []}, fn input, acc -> get_utxos(utxos, input, acc) end)
-  end
-
-  defp get_utxos(_, _, {:error, _} = err), do: err
-
-  defp get_utxos(utxos, position, {:ok, acc}) do
-    case Map.get(utxos, position) do
-      nil -> {:error, :utxo_not_found}
-      found -> {:ok, acc ++ [found]}
-    end
-=======
     |> Enum.reduce_while({:ok, []}, fn position, {:ok, acc} ->
       case Map.get(utxos, position) do
         nil -> {:halt, {:error, :utxo_not_found}}
         found -> {:cont, {:ok, acc ++ [found]}}
       end
     end)
->>>>>>> b4dd1915
   end
 
   defp get_amounts_by_currency(utxos) do
@@ -282,17 +270,15 @@
   end
 
   defp utxos_from(
-         %Transaction.Recovered{
-           signed_tx_hash: signed_tx_hash,
-           signed_tx: %Transaction.Signed{raw_tx: %Transaction{} = tx}
-         },
+         %Transaction.Recovered{signed_tx: %Transaction.Signed{raw_tx: %Transaction{} = tx}, signed_tx_hash: hash},
          height,
          tx_index
        ) do
     outputs = Transaction.get_outputs(tx)
 
     for {%{owner: owner, currency: currency, amount: amount}, oindex} <- Enum.with_index(outputs) do
-      {Utxo.position(height, tx_index, oindex), %Utxo{owner: owner, currency: currency, amount: amount}}
+      {Utxo.position(height, tx_index, oindex),
+       %Utxo{owner: owner, currency: currency, amount: amount, signed_tx_hash: hash}}
     end
   end
 
@@ -454,24 +440,10 @@
 
   @spec in_flight_exits(in_flight_txs :: [in_flight_exit()], state :: t()) ::
           {:ok, {[exit_event], [db_update]}, new_state :: t()}
-  def in_flight_exits(in_flight_txs, %Core{utxos: utxos} = state) do
+  def in_flight_exits(in_flight_txs, state) do
     {db_updates_list_and_events, new_state} =
       in_flight_txs
-      |> Enum.map_reduce(state, fn [tx_bytes, _, _, sigs], state ->
-        {:ok, tx} = Transaction.decode(tx_bytes)
-        {:ok, tx_recover} = Transaction.Recovered.recover_from(%Transaction.Signed{raw_tx: tx, sigs: sigs_chope(sigs)})
-
-        {inputs, _invalid} =
-          tx_recover.signed_tx.raw_tx |> Transaction.get_inputs() |> Enum.split_with(&utxo_exists?(&1, state))
-
-        db_updates =
-          inputs
-          |> Enum.map(fn Utxo.position(blknum, txindex, oindex) -> {:delete, :utxo, {blknum, txindex, oindex}} end)
-
-        new_state = %{state | utxos: Map.drop(utxos, inputs)}
-        event_trigger = %{in_flight_exits: %{utxo_pos: inputs}}
-        {{db_updates, event_trigger}, new_state}
-      end)
+      |> Enum.map_reduce(state, &in_flight_exit/2)
 
     {event_triggers, db_updates} =
       db_updates_list_and_events
@@ -481,9 +453,30 @@
     {:ok, {event_triggers, db_updates}, new_state}
   end
 
+  defp to_delete_db_update(utxos) do
+    utxos
+    |> Enum.map(fn Utxo.position(blknum, txindex, oindex) ->
+      {:delete, :utxo, {blknum, txindex, oindex}}
+    end)
+  end
+
+  defp in_flight_exit([tx_bytes, _, _, sigs], %Core{utxos: utxos} = state) do
+    {:ok, tx} = Transaction.decode(tx_bytes)
+    {:ok, tx_recover} = Transaction.Recovered.recover_from(%Transaction.Signed{raw_tx: tx, sigs: sigs_chope(sigs)})
+
+    {inputs, _invalid} =
+      tx_recover.signed_tx.raw_tx |> Transaction.get_inputs() |> Enum.split_with(&utxo_exists?(&1, state))
+
+    db_updates = to_delete_db_update(inputs)
+    new_state = %{state | utxos: Map.drop(utxos, inputs)}
+    event_trigger = %{in_flight_exits: %{utxo_pos: inputs}}
+
+    {{db_updates, event_trigger}, new_state}
+  end
+
   @spec piggybacks(piggybacks :: [piggyback()], state :: t()) :: {:ok, {[exit_event], [db_update]}, new_state :: t()}
   def piggybacks(piggybacks, %Core{utxos: utxos} = state) do
-    inputs =
+    outputs =
       piggybacks
       |> Enum.map(fn %{txHash: tx_hash, outputIndex: oindex} ->
         # oindex in contract is 0-7 where 4-7 are outputs
@@ -491,17 +484,15 @@
 
         utxos
         |> Map.to_list()
-        |> Enum.find(&match?({Utxo.position(_, _, oindex), %Utxo{signed_tx_hash: tx_hash}}, &1))
+        |> Enum.find(&match?({Utxo.position(_, _, ^oindex), %Utxo{signed_tx_hash: ^tx_hash}}, &1))
       end)
       |> Enum.filter(&(&1 != nil))
       |> Enum.map(fn {position, _} -> position end)
 
-    db_updates =
-      inputs |> Enum.map(fn Utxo.position(blknum, txindex, oindex) -> {:delete, :utxo, {blknum, txindex, oindex}} end)
-
+    db_updates = to_delete_db_update(outputs)
     event_triggers = piggybacks |> Enum.map(fn piggyback -> %{piggyback: piggyback} end)
-
-    new_state = %{state | utxos: Map.drop(utxos, inputs)}
+    new_state = %{state | utxos: Map.drop(utxos, outputs)}
+
     {:ok, {event_triggers, db_updates}, new_state}
   end
 
