# Copyright 2018 OmiseGO Pte Ltd
#
# Licensed under the Apache License, Version 2.0 (the "License");
# you may not use this file except in compliance with the License.
# You may obtain a copy of the License at
#
#     http://www.apache.org/licenses/LICENSE-2.0
#
# Unless required by applicable law or agreed to in writing, software
# distributed under the License is distributed on an "AS IS" BASIS,
# WITHOUT WARRANTIES OR CONDITIONS OF ANY KIND, either express or implied.
# See the License for the specific language governing permissions and
# limitations under the License.

defmodule OMG.API.State do
  @moduledoc """
  Imperative shell for the state.
  The state meant here is the state of the ledger (UTXO set), that determines spendability of coins and forms blocks.
  All spend transactions, deposits and exits should sync on this for validity of moving funds.
  """
  alias OMG.API.Block
  alias OMG.API.BlockQueue
  alias OMG.API.EventerAPI
  alias OMG.API.FreshBlocks
  alias OMG.API.State.Core
  alias OMG.API.State.Transaction
  alias OMG.API.Utxo
  alias OMG.DB
  alias OMG.Eth

  use OMG.API.LoggerExt

  ### Client

  def start_link(_args) do
    GenServer.start_link(__MODULE__, :ok, name: __MODULE__)
  end

  @spec exec(tx :: %Transaction.Recovered{}, fees :: map()) ::
          {:ok, {Transaction.Recovered.signed_tx_hash_t(), pos_integer, pos_integer}}
          | {:error, Core.exec_error()}
  def exec(tx, input_fees) do
    GenServer.call(__MODULE__, {:exec, tx, input_fees})
  end

  def form_block do
    GenServer.cast(__MODULE__, :form_block)
  end

  @spec close_block(pos_integer) :: {:ok, list(Core.db_update())}
  def close_block(eth_height) do
    GenServer.call(__MODULE__, {:close_block, eth_height})
  end

  @spec deposit(deposits :: [Core.deposit()]) :: {:ok, list(Core.db_update())}
  def deposit(deposits) do
    GenServer.call(__MODULE__, {:deposits, deposits})
  end

<<<<<<< HEAD
  @spec in_flight_exit(in_flight_exit :: [Core.in_flight_exit()]) :: :ok
  def in_flight_exit(deposits) do
    GenServer.call(__MODULE__, {:in_flight_exit, deposits})
  end
=======
  @spec exit_utxos(utxos :: [Core.exit_t()] | [Utxo.Position.t()]) ::
          {:ok, list(Core.db_update()), {list(Utxo.Position.t()), list(Utxo.Position.t())}}
>>>>>>> e8da0787
  def exit_utxos(utxos) do
    GenServer.call(__MODULE__, {:exit_utxos, utxos})
  end

  @spec utxo_exists?(Utxo.Position.t()) :: boolean()
  def utxo_exists?(utxo) do
    GenServer.call(__MODULE__, {:utxo_exists, utxo})
  end

  @spec get_status :: {non_neg_integer(), boolean()}
  def get_status do
    GenServer.call(__MODULE__, :get_status)
  end

  ### Server

  use GenServer

  @doc """
  Start processing state using the database entries
  """
  def init(:ok) do
    {:ok, height_query_result} = DB.child_top_block_number()
    {:ok, last_deposit_query_result} = DB.last_deposit_child_blknum()
    {:ok, utxos_query_result} = DB.utxos()
    {:ok, child_block_interval} = Eth.RootChain.get_child_block_interval()

    with {:ok, _data} = result <-
           Core.extract_initial_state(
             utxos_query_result,
             height_query_result,
             last_deposit_query_result,
             child_block_interval
           ) do
      _ =
        Logger.info(fn ->
          "Started State, height: #{height_query_result}, deposit height: #{last_deposit_query_result}"
        end)

      result
    else
      {:error, reason} = error when reason in [:top_block_number_not_found, :last_deposit_not_found] ->
        _ = Logger.error(fn -> "It seems that Child chain database is not initialized. Check README.md" end)
        error

      other ->
        other
    end
  end

  @doc """
  Checks (stateful validity) and executes a spend transaction. Assuming stateless validity!
  """
  def handle_call({:exec, tx, fees}, _from, state) do
    case Core.exec(tx, fees, state) do
      {:ok, tx_result, new_state} ->
        {:reply, {:ok, tx_result}, new_state}

      {tx_result, new_state} ->
        {:reply, tx_result, new_state}
    end
  end

  @doc """
  Includes a deposit done on the root chain contract (see above - not sure about this)
  """
  def handle_call({:deposits, deposits}, _from, state) do
    {:ok, {event_triggers, db_updates}, new_state} = Core.deposit(deposits, state)

    EventerAPI.emit_events(event_triggers)

    {:reply, {:ok, db_updates}, new_state}
  end

  @doc """
  Exits (spends) utxos on child chain, explicitly signals all utxos that have already been spent
  """
  def handle_call({:in_flight_exit, utxos}, _from, state) do
    IO.puts(">> #{inspect utxos, pritty: true}")
    {:reply, :ok, state}
  end

  @doc """
  Exits (spends) utxos on child chain
  """
  def handle_call({:exit_utxos, utxos}, _from, state) do
    {:ok, {event_triggers, db_updates, validities}, new_state} = Core.exit_utxos(utxos, state)

    EventerAPI.emit_events(event_triggers)

    {:reply, {:ok, db_updates, validities}, new_state}
  end

  @doc """
  Tells if utxo exists
  """
  def handle_call({:utxo_exists, utxo}, _from, state) do
    {:reply, Core.utxo_exists?(utxo, state), state}
  end

  @doc """
      Gets the current block's height and whether at the beginning of a block.

      Beginning of block is true if and only if the last block has been committed
      and none transaction from the next block has been executed.
  """
  def handle_call(:get_status, _from, state) do
    {:reply, Core.get_status(state), state}
  end

  @doc """
  Works exactly like handle_cast(:form_block) but is synchronous

  Also, eth_height given is the Ethereum chain height where the block being closed got submitted, to be used with events.

  Someday, one might want to skip some of computations done (like calculating the root hash, which is scrapped)

  Returns `db_updates` due and relies on the caller to do persistence
  """
  def handle_call({:close_block, eth_height}, _from, state) do
    {:ok, {_block, event_triggers, db_updates}, new_state} = do_form_block(state)

    event_triggers
    # enrich the event triggers with the ethereum height supplied
    |> Enum.map(&Map.put(&1, :submited_at_ethheight, eth_height))
    |> EventerAPI.emit_events()

    {:reply, {:ok, db_updates}, new_state}
  end

  @doc """
  Wraps up accumulated transactions submissions into a block, triggers db update and:
   - emits events to Eventer (if it is running, i.e. in Watcher).
   - pushes the new block into the respective service (if it is running, i.e. in Child Chain server)
   - enqueues the new block for submission to BlockQueue (if it is running, i.e. in Child Chain server)

  Does its on persistence!
  """
  def handle_cast(:form_block, state) do
    _ = Logger.debug(fn -> "Forming new block..." end)

    {duration, {:ok, {%Block{number: blknum, hash: blkhash} = block, _events, db_updates}, new_state}} =
      :timer.tc(fn -> do_form_block(state) end)

    _ =
      Logger.info(fn ->
        "Calculations for forming block number #{inspect(blknum)} done in #{inspect(round(duration / 1000))} ms"
      end)

    # persistence is required to be here, since propagating the block onwards requires restartability including the
    # new block
    :ok = DB.multi_update(db_updates)

    ### casts, note these are no-ops if given processes are turned off
    FreshBlocks.push(block)
    BlockQueue.enqueue_block(blkhash, blknum)

    {:noreply, new_state}
  end

  defp do_form_block(state) do
    {:ok, child_block_interval} = Eth.RootChain.get_child_block_interval()
    Core.form_block(child_block_interval, state)
  end
end<|MERGE_RESOLUTION|>--- conflicted
+++ resolved
@@ -57,15 +57,13 @@
     GenServer.call(__MODULE__, {:deposits, deposits})
   end
 
-<<<<<<< HEAD
   @spec in_flight_exit(in_flight_exit :: [Core.in_flight_exit()]) :: :ok
   def in_flight_exit(deposits) do
     GenServer.call(__MODULE__, {:in_flight_exit, deposits})
   end
-=======
+
   @spec exit_utxos(utxos :: [Core.exit_t()] | [Utxo.Position.t()]) ::
           {:ok, list(Core.db_update()), {list(Utxo.Position.t()), list(Utxo.Position.t())}}
->>>>>>> e8da0787
   def exit_utxos(utxos) do
     GenServer.call(__MODULE__, {:exit_utxos, utxos})
   end
