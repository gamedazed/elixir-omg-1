# Copyright 2018 OmiseGO Pte Ltd
#
# Licensed under the Apache License, Version 2.0 (the "License");
# you may not use this file except in compliance with the License.
# You may obtain a copy of the License at
#
#     http://www.apache.org/licenses/LICENSE-2.0
#
# Unless required by applicable law or agreed to in writing, software
# distributed under the License is distributed on an "AS IS" BASIS,
# WITHOUT WARRANTIES OR CONDITIONS OF ANY KIND, either express or implied.
# See the License for the specific language governing permissions and
# limitations under the License.

defmodule OMG.API.BlockQueue.GasPriceAdjustmentStrategyParams do
  @moduledoc """
  Encapsulates the Eth gas price adjustment strategy parameters into its own structure
  """

  defstruct eth_gap_without_child_blocks: 2,
            gas_price_lowering_factor: 0.9,
            gas_price_raising_factor: 2.0,
            max_gas_price: 20_000_000_000,
            last_block_mined: nil

  @type t() :: %__MODULE__{
          # minimum blocks count where child blocks are not mined therefore gas price needs to be increased
          eth_gap_without_child_blocks: pos_integer(),
          # the factor the gas price will be decreased by
          gas_price_lowering_factor: float(),
          # the factor the gas price will be increased by
          gas_price_raising_factor: float(),
          # maximum gas price above which raising has no effect, limits the gas price calculation
          max_gas_price: pos_integer(),
          # remembers ethereum height and last child block mined, used for the gas price calculation
          last_block_mined: tuple() | nil
        }

<<<<<<< HEAD
  def with(state, lastchecked_parent_height, lastchecked_mined_child_block_num) do
    %{state | last_block_mined: {lastchecked_parent_height, lastchecked_mined_child_block_num}}
=======
  def new(raising_factor, lowering_factor, eth_blocks_gap \\ 2) do
    %__MODULE__{
      gas_price_raising_factor: raising_factor,
      gas_price_lowering_factor: lowering_factor,
      eth_gap_without_child_blocks: eth_blocks_gap,
      last_block_mined: nil
    }
  end

  def with(state, last_checked_parent_height, last_checked_mined_child_block_num) do
    %{state | last_block_mined: {last_checked_parent_height, last_checked_mined_child_block_num}}
>>>>>>> c81e8aca
  end
end<|MERGE_RESOLUTION|>--- conflicted
+++ resolved
@@ -36,10 +36,6 @@
           last_block_mined: tuple() | nil
         }
 
-<<<<<<< HEAD
-  def with(state, lastchecked_parent_height, lastchecked_mined_child_block_num) do
-    %{state | last_block_mined: {lastchecked_parent_height, lastchecked_mined_child_block_num}}
-=======
   def new(raising_factor, lowering_factor, eth_blocks_gap \\ 2) do
     %__MODULE__{
       gas_price_raising_factor: raising_factor,
@@ -51,6 +47,5 @@
 
   def with(state, last_checked_parent_height, last_checked_mined_child_block_num) do
     %{state | last_block_mined: {last_checked_parent_height, last_checked_mined_child_block_num}}
->>>>>>> c81e8aca
   end
 end