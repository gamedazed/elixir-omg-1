# Copyright 2018 OmiseGO Pte Ltd
#
# Licensed under the Apache License, Version 2.0 (the "License");
# you may not use this file except in compliance with the License.
# You may obtain a copy of the License at
#
#     http://www.apache.org/licenses/LICENSE-2.0
#
# Unless required by applicable law or agreed to in writing, software
# distributed under the License is distributed on an "AS IS" BASIS,
# WITHOUT WARRANTIES OR CONDITIONS OF ANY KIND, either express or implied.
# See the License for the specific language governing permissions and
# limitations under the License.

defmodule OMG.Eth.RootChain do
  @moduledoc """
  Adapter/port to RootChain contract

  Handles sending transactions and fetching events
  """

  alias OMG.Eth

  import Eth.Encoding

  @tx_defaults Eth.Defaults.tx_defaults()

  @type optional_addr_t() :: <<_::160>> | nil

  @spec submit_block(binary, pos_integer, pos_integer, optional_addr_t(), optional_addr_t()) ::
          {:error, binary() | atom() | map()}
          | {:ok, binary()}
  def submit_block(hash, nonce, gas_price, from \\ nil, contract \\ nil) do
    contract = contract || from_hex(Application.get_env(:omg_eth, :contract_addr))
    from = from || from_hex(Application.get_env(:omg_eth, :authority_addr))

    # NOTE: we're not using any defaults for opts here!
    Eth.contract_transact(
      from,
      contract,
      "submitBlock(bytes32)",
      [hash],
      nonce: nonce,
      gasPrice: gas_price,
      value: 0,
      gas: 100_000
    )
  end

  def start_deposit_exit(deposit_positon, token, value, from, contract \\ nil, opts \\ []) do
    defaults = @tx_defaults |> Keyword.put(:gas, 1_000_000)
    opts = defaults |> Keyword.merge(opts)

    contract = contract || from_hex(Application.get_env(:omg_eth, :contract_addr))

    Eth.contract_transact(
      from,
      contract,
      "startDepositExit(uint256,address,uint256)",
      [deposit_positon, token, value],
      opts
    )
  end

  def start_in_flight_exit(
        in_flight_tx,
        input_txs,
        input_txs_inclusion_proofs,
        in_flight_tx_sigs,
        from,
        contract \\ nil,
        opts \\ []
      ) do
    defaults = @tx_defaults |> Keyword.put(:gas, 1_000_000)
    opts = defaults |> Keyword.merge(opts)

    contract = contract || from_hex(Application.get_env(:omg_eth, :contract_addr))

    Eth.contract_transact(
      from,
      contract,
      "startInFlightExit(bytes,bytes,bytes,bytes)",
      [in_flight_tx, input_txs, input_txs_inclusion_proofs, in_flight_tx_sigs],
      opts
    )
  end

  def start_exit(utxo_position, txbytes, proof, sigs, from, contract \\ nil, opts \\ []) do
    defaults = @tx_defaults |> Keyword.put(:gas, 1_000_000)
    opts = defaults |> Keyword.merge(opts)

    contract = contract || from_hex(Application.get_env(:omg_eth, :contract_addr))

    Eth.contract_transact(
      from,
      contract,
      "startExit(uint256,bytes,bytes,bytes)",
      [utxo_position, txbytes, proof, sigs],
      opts
    )
  end

  def deposit(value, from, contract \\ nil, opts \\ []) do
    defaults = @tx_defaults |> Keyword.put(:gas, 80_000)

    opts =
      defaults
      |> Keyword.merge(opts)
      |> Keyword.put(:value, value)

    contract = contract || from_hex(Application.get_env(:omg_eth, :contract_addr))
    Eth.contract_transact(from, contract, "deposit()", [], opts)
  end

  def deposit_token(from, token, amount, contract \\ nil, opts \\ []) do
    defaults = @tx_defaults |> Keyword.put(:gas, 150_000)
    opts = defaults |> Keyword.merge(opts)

    contract = contract || from_hex(Application.get_env(:omg_eth, :contract_addr))
    signature = "depositFrom(address,uint256)"
    Eth.contract_transact(from, contract, signature, [token, amount], opts)
  end

  def add_token(token, contract \\ nil, opts \\ []) do
    opts = @tx_defaults |> Keyword.merge(opts)

    contract = contract || from_hex(Application.get_env(:omg_eth, :contract_addr))
    {:ok, [from | _]} = Ethereumex.HttpClient.eth_accounts()

    Eth.contract_transact(from_hex(from), contract, "addToken(address)", [token], opts)
  end

  def challenge_exit(cutxopo, eutxoindex, txbytes, proof, sigs, from, contract \\ nil, opts \\ []) do
    opts = @tx_defaults |> Keyword.merge(opts)

    contract = contract || from_hex(Application.get_env(:omg_eth, :contract_addr))
    signature = "challengeExit(uint256,uint256,bytes,bytes,bytes)"
    args = [cutxopo, eutxoindex, txbytes, proof, sigs]
    Eth.contract_transact(from, contract, signature, args, opts)
  end

  def create_new(path_project_root, addr, opts \\ []) do
    opts = @tx_defaults |> Keyword.merge(opts)

    bytecode = Eth.get_bytecode!(path_project_root, "RootChain")
    Eth.deploy_contract(addr, bytecode, [], [], opts)
  end

  ########################
  # READING THE CONTRACT #
  ########################

  @spec get_child_block_interval :: {:ok, pos_integer} | :error
  def get_child_block_interval, do: Application.fetch_env(:omg_eth, :child_block_interval)

  @doc """
  Returns next blknum that is supposed to be mined by operator
  """
  def get_current_child_block(contract \\ nil) do
    contract = contract || from_hex(Application.get_env(:omg_eth, :contract_addr))
    Eth.call_contract(contract, "currentChildBlock()", [], [{:uint, 256}])
  end

  @doc """
  Returns blknum that was already mined by operator (with exception for 0)
  """
  def get_mined_child_block(contract \\ nil) do
    contract = contract || from_hex(Application.get_env(:omg_eth, :contract_addr))
    with {:ok, next} <- Eth.call_contract(contract, "currentChildBlock()", [], [{:uint, 256}]), do: {:ok, next - 1000}
  end

  def authority(contract \\ nil) do
    contract = contract || from_hex(Application.get_env(:omg_eth, :contract_addr))
    Eth.call_contract(contract, "operator()", [], [:address])
  end

  @doc """
  Returns exit for a specific utxo. Calls contract method.
  """
  def get_exit(utxo_pos, contract \\ nil) do
    contract = contract || from_hex(Application.get_env(:omg_eth, :contract_addr))
    Eth.call_contract(contract, "getExit(uint256)", [utxo_pos], [:address, :address, {:uint, 256}])
  end

  def get_child_chain(blknum, contract \\ nil) do
    contract = contract || from_hex(Application.get_env(:omg_eth, :contract_addr))
    Eth.call_contract(contract, "getChildChain(uint256)", [blknum], [{:bytes, 32}, {:uint, 256}])
  end

  def has_token(token, contract \\ nil) do
    contract = contract || from_hex(Application.get_env(:omg_eth, :contract_addr))
    Eth.call_contract(contract, "hasToken(address)", [token], [:bool])
  end

  ########################
  # EVENTS #
  ########################

  @doc """
  Returns lists of deposits sorted by child chain block number
  """
  def get_deposits(block_from, block_to, contract \\ nil) do
    contract = contract || from_hex(Application.get_env(:omg_eth, :contract_addr))
    signature = "Deposit(address,uint256,address,uint256)"

    with {:ok, logs} <- Eth.get_ethereum_events(block_from, block_to, signature, contract),
         do: {:ok, Enum.map(logs, &decode_deposit/1)}
  end

  @doc """
  Returns lists of block submissions from Ethereum logs
  """
  def get_block_submitted_events({block_from, block_to}, contract \\ nil) do
    contract = contract || from_hex(Application.get_env(:omg_eth, :contract_addr))
    signature = "BlockSubmitted(uint256)"

    decode_block_submitted = fn %{"blockNumber" => "0x" <> hex_eth_height} = log ->
      keys = [:blknum]
      {eth_height, ""} = Integer.parse(hex_eth_height, 16)

      log
      |> Eth.parse_event({signature, keys})
      |> Map.put(:eth_height, eth_height)
    end

    with {:ok, logs} <- Eth.get_ethereum_events(block_from, block_to, signature, contract),
         do: {:ok, Enum.map(logs, decode_block_submitted)}
  end

  @doc """
  Returns exits from a range of blocks. Collects exits from Ethereum logs.
  """
  def get_exits(block_from, block_to, contract \\ nil) do
    contract = contract || from_hex(Application.get_env(:omg_eth, :contract_addr))
    signature = "ExitStarted(address,uint256,address,uint256)"

    with {:ok, logs} <- Eth.get_ethereum_events(block_from, block_to, signature, contract),
         do: {:ok, Enum.map(logs, &decode_exit_started/1)}
  end

  @doc """
<<<<<<< HEAD
  Returns InFlightExit from a range of blocks.
  """
  def get_in_flight_exit_starts(block_from, block_to, contract \\ nil) do
    IO.puts("aske for get in flight exit starts")
    contract = contract || from_hex(Application.get_env(:omg_eth, :contract_addr))
    signature = "InFlightExitStarted(address,bytes32)"

    with {:ok, logs} <- Eth.get_ethereum_events(block_from, block_to, signature, contract),
         do:
           {:ok,
            logs
            |> Enum.map(fn log ->
              Eth.parse_events_with_indexed_fields(
                log,
                {[:txHash], [{:bytes, 32}]},
                {[:initiator], [:address]}
              )
            end)}
=======
  Returns finalizations of exits from a range of blocks from Ethereum logs.
  """
  def get_finalizations(block_from, block_to, contract \\ nil) do
    contract = contract || from_hex(Application.get_env(:omg_eth, :contract_addr))
    signature = "ExitFinalized(uint256)"

    with {:ok, logs} <- Eth.get_ethereum_events(block_from, block_to, signature, contract),
         do: {:ok, Enum.map(logs, &decode_exit_finalized/1)}
  end

  @doc """
  Returns challenges of exits from a range of blocks from Ethereum logs.
  """
  def get_challenges(block_from, block_to, contract \\ nil) do
    contract = contract || from_hex(Application.get_env(:omg_eth, :contract_addr))
    signature = "ExitChallenged(uint256)"

    with {:ok, logs} <- Eth.get_ethereum_events(block_from, block_to, signature, contract),
         do: {:ok, Enum.map(logs, &decode_exit_challenged/1)}
>>>>>>> d71307d9
  end

  defp decode_deposit(log) do
    non_indexed_keys = [:currency, :amount]
    non_indexed_key_types = [:address, {:uint, 256}]
    indexed_keys = [:owner, :blknum]
    indexed_keys_types = [:address, {:uint, 256}]

    Eth.parse_events_with_indexed_fields(
      log,
      {non_indexed_keys, non_indexed_key_types},
      {indexed_keys, indexed_keys_types}
    )
  end

  defp decode_exit_started(log) do
    non_indexed_keys = [:currency, :amount]
    non_indexed_key_types = [:address, {:uint, 256}]
    indexed_keys = [:owner, :utxo_pos]
    indexed_keys_types = [:address, {:uint, 256}]

    Eth.parse_events_with_indexed_fields(
      log,
      {non_indexed_keys, non_indexed_key_types},
      {indexed_keys, indexed_keys_types}
    )
  end

  defp decode_exit_finalized(log) do
    non_indexed_keys = []
    non_indexed_key_types = []
    indexed_keys = [:utxo_pos]
    indexed_keys_types = [{:uint, 256}]

    Eth.parse_events_with_indexed_fields(
      log,
      {non_indexed_keys, non_indexed_key_types},
      {indexed_keys, indexed_keys_types}
    )
  end

  defp decode_exit_challenged(log) do
    # faux-DRY - just leveraging that these events happen to have exactly the same fields/indexings, in current impl.
    decode_exit_finalized(log)
  end

  ########################
  # MISC #
  ########################

  @spec contract_ready(optional_addr_t()) ::
          :ok | {:error, :root_chain_contract_not_available | :root_chain_authority_is_nil}
  def contract_ready(contract \\ nil) do
    contract = contract || from_hex(Application.get_env(:omg_eth, :contract_addr))

    try do
      {:ok, addr} = authority(contract)

      case addr != <<0::256>> do
        true -> :ok
        false -> {:error, :root_chain_authority_is_nil}
      end
    rescue
      _ -> {:error, :root_chain_contract_not_available}
    end
  end

  @spec get_root_deployment_height(binary() | nil, optional_addr_t()) ::
          {:ok, integer()} | Ethereumex.HttpClient.error()
  def get_root_deployment_height(txhash \\ nil, contract \\ nil) do
    contract = contract || from_hex(Application.get_env(:omg_eth, :contract_addr))
    txhash = txhash || from_hex(Application.get_env(:omg_eth, :txhash_contract))

    # the back&forth is just the dumb but natural way to go about Ethereumex/Eth APIs conventions for encoding
    hex_contract = to_hex(contract)

    case txhash |> to_hex() |> Ethereumex.HttpClient.eth_get_transaction_receipt() do
      {:ok, %{"contractAddress" => ^hex_contract, "blockNumber" => "0x" <> height_hex}} ->
        {height, ""} = Integer.parse(height_hex, 16)
        {:ok, height}

      {:ok, _} ->
        {:error, :wrong_contract_address}

      other ->
        other
    end
  end

  def deposit_blknum_from_receipt(%{"logs" => logs}) do
    topic =
      "Deposit(address,uint256,address,uint256)"
      |> ExthCrypto.Hash.hash(ExthCrypto.Hash.kec())
      |> to_hex()

    [%{blknum: deposit_blknum}] =
      logs
      |> Enum.filter(&(topic in &1["topics"]))
      |> Enum.map(&decode_deposit/1)

    deposit_blknum
  end
end<|MERGE_RESOLUTION|>--- conflicted
+++ resolved
@@ -239,7 +239,6 @@
   end
 
   @doc """
-<<<<<<< HEAD
   Returns InFlightExit from a range of blocks.
   """
   def get_in_flight_exit_starts(block_from, block_to, contract \\ nil) do
@@ -258,7 +257,9 @@
                 {[:initiator], [:address]}
               )
             end)}
-=======
+  end
+
+  @doc """
   Returns finalizations of exits from a range of blocks from Ethereum logs.
   """
   def get_finalizations(block_from, block_to, contract \\ nil) do
@@ -278,7 +279,6 @@
 
     with {:ok, logs} <- Eth.get_ethereum_events(block_from, block_to, signature, contract),
          do: {:ok, Enum.map(logs, &decode_exit_challenged/1)}
->>>>>>> d71307d9
   end
 
   defp decode_deposit(log) do
