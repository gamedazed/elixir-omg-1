# Copyright 2018 OmiseGO Pte Ltd
#
# Licensed under the Apache License, Version 2.0 (the "License");
# you may not use this file except in compliance with the License.
# You may obtain a copy of the License at
#
#     http://www.apache.org/licenses/LICENSE-2.0
#
# Unless required by applicable law or agreed to in writing, software
# distributed under the License is distributed on an "AS IS" BASIS,
# WITHOUT WARRANTIES OR CONDITIONS OF ANY KIND, either express or implied.
# See the License for the specific language governing permissions and
# limitations under the License.

defmodule OMG.Eth.DevHelpers do
  @moduledoc """
  Helpers used when setting up development environment and test fixtures, related to contracts and ethereum.
  Run against `geth --dev` and similar.
  """

  alias OMG.Eth
  alias OMG.Eth.WaitFor

<<<<<<< HEAD
  require Logger

  import OMG.Eth.Encoding
=======
  import Eth.Encoding

  @one_hundred_eth trunc(:math.pow(10, 18) * 100)
>>>>>>> 33735004

  # about 4 Ethereum blocks on "realistic" networks, use to timeout synchronous operations in demos on testnets
  # NOTE: such timeout works only in dev setting; on mainnet one must track its transactions carefully
  @about_4_blocks_time 60_000

  @doc """
  Prepares the developer's environment with respect to the root chain contract and its configuration within
  the application.

   - `root_path` should point to `elixir-omg` root or wherever where `./contracts/build` holds the compiled contracts
  """
  def prepare_env!(root_path \\ "./") do
    with {:ok, _} <- Application.ensure_all_started(:ethereumex),
         {:ok, authority} <- create_and_fund_authority_addr(),
         {:ok, txhash, contract_addr} <- Eth.RootChain.create_new(root_path, authority) do
      %{contract_addr: contract_addr, txhash_contract: txhash, authority_addr: authority}
    else
      {:error, :econnrefused} = error ->
        Logger.error(fn -> "It seems that Ethereum instance is not running. Check README.md" end)
        error

      other ->
        other
    end
  end

  def create_conf_file(%{contract_addr: contract_addr, txhash_contract: txhash, authority_addr: authority_addr}) do
    """
    use Mix.Config
    config :omg_eth,
      contract_addr: #{inspect(to_hex(contract_addr))},
      txhash_contract: #{inspect(to_hex(txhash))},
      authority_addr: #{inspect(to_hex(authority_addr))}
    """
  end

  def create_and_fund_authority_addr do
<<<<<<< HEAD
    with {:ok, authority} <- Ethereumex.HttpClient.personal_new_account(""),
         {:ok, _} <- unlock_fund(authority) do
      {:ok, authority}
    end
=======
    {:ok, authority} = Ethereumex.HttpClient.personal_new_account("")
    {:ok, _} = unlock_fund(authority)

    {:ok, from_hex(authority)}
>>>>>>> 33735004
  end

  @doc """
  Will take a map with eth-account information (from &generate_entity/0) and then
  import priv key->unlock->fund with lots of ether on that account
  """
  def import_unlock_fund(%{priv: account_priv}) do
    account_priv_enc = Base.encode16(account_priv)

    {:ok, account_enc} = Ethereumex.HttpClient.personal_import_raw_key(account_priv_enc, "")
    {:ok, _} = unlock_fund(account_enc)

    {:ok, from_hex(account_enc)}
  end

  def make_deposits(value, accounts, contract \\ nil) do
    deposit = fn account ->
      {:ok, _} = import_unlock_fund(account)

      {:ok, receipt} = OMG.Eth.RootChain.deposit(value, account.addr, contract) |> transact_sync!()
      deposit_blknum = OMG.Eth.RootChain.deposit_blknum_from_receipt(receipt)

      {:ok, account, deposit_blknum, value}
    end

    accounts
    |> Enum.map(&Task.async(fn -> deposit.(&1) end))
    |> Enum.map(fn task -> Task.await(task, :infinity) end)
  end

  @doc """
  Use with contract-transacting functions that return {:ok, txhash}, e.g. `Eth.Token.mint`, for synchronous waiting
  for mining of a successful result
  """
  def transact_sync!({:ok, txhash} = _transaction_submission_result) do
    {:ok, %{"status" => "0x1"}} = WaitFor.eth_receipt(txhash, @about_4_blocks_time)
  end

  # private

  defp unlock_fund(account_enc) do
    {:ok, true} = Ethereumex.HttpClient.personal_unlock_account(account_enc, "", 0)

    {:ok, [eth_source_address | _]} = Ethereumex.HttpClient.eth_accounts()

    {:ok, tx_fund} =
      %{from: eth_source_address, to: account_enc, value: to_hex(@one_hundred_eth)}
      |> Ethereumex.HttpClient.eth_send_transaction()

    tx_fund |> from_hex() |> WaitFor.eth_receipt()
  end
end<|MERGE_RESOLUTION|>--- conflicted
+++ resolved
@@ -21,15 +21,11 @@
   alias OMG.Eth
   alias OMG.Eth.WaitFor
 
-<<<<<<< HEAD
+  import Eth.Encoding
+
   require Logger
 
-  import OMG.Eth.Encoding
-=======
-  import Eth.Encoding
-
   @one_hundred_eth trunc(:math.pow(10, 18) * 100)
->>>>>>> 33735004
 
   # about 4 Ethereum blocks on "realistic" networks, use to timeout synchronous operations in demos on testnets
   # NOTE: such timeout works only in dev setting; on mainnet one must track its transactions carefully
@@ -67,17 +63,10 @@
   end
 
   def create_and_fund_authority_addr do
-<<<<<<< HEAD
     with {:ok, authority} <- Ethereumex.HttpClient.personal_new_account(""),
          {:ok, _} <- unlock_fund(authority) do
-      {:ok, authority}
+      {:ok, from_hex(authority)}
     end
-=======
-    {:ok, authority} = Ethereumex.HttpClient.personal_new_account("")
-    {:ok, _} = unlock_fund(authority)
-
-    {:ok, from_hex(authority)}
->>>>>>> 33735004
   end
 
   @doc """
