# Copyright 2019 OmiseGO Pte Ltd
#
# Licensed under the Apache License, Version 2.0 (the "License");
# you may not use this file except in compliance with the License.
# You may obtain a copy of the License at
#
#     http://www.apache.org/licenses/LICENSE-2.0
#
# Unless required by applicable law or agreed to in writing, software
# distributed under the License is distributed on an "AS IS" BASIS,
# WITHOUT WARRANTIES OR CONDITIONS OF ANY KIND, either express or implied.
# See the License for the specific language governing permissions and
# limitations under the License.

defmodule OMG.Eth.Fixtures do
  @moduledoc """
  Contains fixtures for tests that require geth and contract
  """
  use ExUnitFixtures.FixtureModule

  alias OMG.Eth.Deployer
  alias OMG.Eth.Encoding
  alias OMG.Eth.RootChain
  alias OMG.Eth.RootChainHelper
  alias Support.DevHelper
  alias Support.DevNode

  deffixture eth_node do
    {:ok, exit_fn} = DevNode.start()
    on_exit(exit_fn)
    :ok
  end

  deffixture contract(eth_node) do
    :ok = eth_node

<<<<<<< HEAD
    contract = DevHelper.prepare_env!(root_path: Application.fetch_env!(:omg_eth, :umbrella_root_dir))
    :ets.insert(:rpc_requests_counter, {:rpc_counter, 0})
=======
    contract = Eth.DevHelpers.prepare_env!(root_path: Application.fetch_env!(:omg_eth, :umbrella_root_dir))

>>>>>>> bf7a4970
    contract
  end

  deffixture token(root_chain_contract_config) do
    :ok = root_chain_contract_config

    root_path = Application.fetch_env!(:omg_eth, :umbrella_root_dir)
    {:ok, [addr | _]} = Ethereumex.HttpClient.eth_accounts()

    {:ok, _, token_addr} = Deployer.create_new("ERC20Mintable", root_path, Encoding.from_hex(addr), [])

    # ensuring that the root chain contract handles token_addr
<<<<<<< HEAD
    {:ok, false} = RootChainHelper.has_token(token_addr)
    {:ok, _} = token_addr |> RootChainHelper.add_token() |> DevHelper.transact_sync!()
    {:ok, true} = RootChainHelper.has_token(token_addr)
    :ets.insert(:rpc_requests_counter, {:rpc_counter, 0})
=======
    {:ok, false} = Eth.RootChainHelper.has_token(token_addr)
    {:ok, _} = token_addr |> Eth.RootChainHelper.add_token() |> Eth.DevHelpers.transact_sync!()
    {:ok, true} = Eth.RootChainHelper.has_token(token_addr)

>>>>>>> bf7a4970
    token_addr
  end

  deffixture root_chain_contract_config(contract) do
    contract_addr = RootChain.contract_map_to_hex(contract.contract_addr)
    Application.put_env(:omg_eth, :contract_addr, contract_addr, persistent: true)
    Application.put_env(:omg_eth, :authority_addr, Encoding.to_hex(contract.authority_addr), persistent: true)
    Application.put_env(:omg_eth, :txhash_contract, Encoding.to_hex(contract.txhash_contract), persistent: true)

    {:ok, started_apps} = Application.ensure_all_started(:omg_eth)

    on_exit(fn ->
      # reverting to the original values from `omg_eth/config/test.exs`
      Application.put_env(:omg_eth, :contract_addr, %{plasma_framework: "0x0000000000000000000000000000000000000001"})
      Application.put_env(:omg_eth, :authority_addr, nil)
      Application.put_env(:omg_eth, :txhash_contract, nil)

      started_apps
      |> Enum.reverse()
      |> Enum.map(fn app -> :ok = Application.stop(app) end)
    end)

    :ok
  end
end<|MERGE_RESOLUTION|>--- conflicted
+++ resolved
@@ -34,13 +34,7 @@
   deffixture contract(eth_node) do
     :ok = eth_node
 
-<<<<<<< HEAD
     contract = DevHelper.prepare_env!(root_path: Application.fetch_env!(:omg_eth, :umbrella_root_dir))
-    :ets.insert(:rpc_requests_counter, {:rpc_counter, 0})
-=======
-    contract = Eth.DevHelpers.prepare_env!(root_path: Application.fetch_env!(:omg_eth, :umbrella_root_dir))
-
->>>>>>> bf7a4970
     contract
   end
 
@@ -53,17 +47,9 @@
     {:ok, _, token_addr} = Deployer.create_new("ERC20Mintable", root_path, Encoding.from_hex(addr), [])
 
     # ensuring that the root chain contract handles token_addr
-<<<<<<< HEAD
     {:ok, false} = RootChainHelper.has_token(token_addr)
     {:ok, _} = token_addr |> RootChainHelper.add_token() |> DevHelper.transact_sync!()
     {:ok, true} = RootChainHelper.has_token(token_addr)
-    :ets.insert(:rpc_requests_counter, {:rpc_counter, 0})
-=======
-    {:ok, false} = Eth.RootChainHelper.has_token(token_addr)
-    {:ok, _} = token_addr |> Eth.RootChainHelper.add_token() |> Eth.DevHelpers.transact_sync!()
-    {:ok, true} = Eth.RootChainHelper.has_token(token_addr)
-
->>>>>>> bf7a4970
     token_addr
   end
 
