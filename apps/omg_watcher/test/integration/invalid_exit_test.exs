# Copyright 2018 OmiseGO Pte Ltd
#
# Licensed under the Apache License, Version 2.0 (the "License");
# you may not use this file except in compliance with the License.
# You may obtain a copy of the License at
#
#     http://www.apache.org/licenses/LICENSE-2.0
#
# Unless required by applicable law or agreed to in writing, software
# distributed under the License is distributed on an "AS IS" BASIS,
# WITHOUT WARRANTIES OR CONDITIONS OF ANY KIND, either express or implied.
# See the License for the specific language governing permissions and
# limitations under the License.

defmodule OMG.Watcher.Integration.InvalidExitTest do
  use ExUnitFixtures
  use ExUnit.Case, async: false
  use OMG.API.Fixtures
  use OMG.API.Integration.Fixtures
  use Plug.Test
  use Phoenix.ChannelTest

  alias OMG.API
  alias OMG.Eth
  alias OMG.JSONRPC.Client
  alias OMG.Watcher.Eventer.Event
  alias OMG.Watcher.Integration.TestHelper, as: IntegrationTest
  alias OMG.Watcher.Web.Channel

  @moduletag :integration

  @timeout 40_000
  @eth API.Crypto.zero_address()

  @endpoint OMG.Watcher.Web.Endpoint

  @tag fixtures: [:watcher_sandbox, :stable_alice, :child_chain, :token, :stable_alice_deposits]
  test "exit which is using already spent utxo from transaction causes to emit invalid_exit event", %{
    stable_alice: alice,
    stable_alice_deposits: {deposit_blknum, _}
  } do
    {:ok, _, _socket} = subscribe_and_join(socket(), Channel.Byzantine, "byzantine")

    tx = API.TestHelper.create_encoded([{deposit_blknum, 0, 0, alice}], @eth, [{alice, 10}])
    {:ok, %{blknum: deposit_blknum}} = Client.call(:submit, %{transaction: tx})

    tx = API.TestHelper.create_encoded([{deposit_blknum, 0, 0, alice}], @eth, [{alice, 10}])
    {:ok, %{blknum: tx_blknum, tx_hash: _tx_hash}} = Client.call(:submit, %{transaction: tx})

    IntegrationTest.wait_for_block_fetch(tx_blknum, @timeout)

    %{
      "txbytes" => txbytes,
      "proof" => proof,
      "sigs" => sigs,
      "utxo_pos" => utxo_pos
    } = IntegrationTest.get_exit_data(deposit_blknum, 0, 0)

    {:ok, txhash} =
      Eth.RootChain.start_exit(
        utxo_pos,
        txbytes,
        proof,
        sigs,
        alice.addr
      )

<<<<<<< HEAD
    # TODO: make event payload testing approximate not exact, so that we needn't parse
    {:ok, %{"status" => "0x1", "blockNumber" => "0x" <> eth_height}} = Eth.WaitFor.eth_receipt(txhash, @timeout)
    {eth_height, ""} = Integer.parse(eth_height, 16)
=======
    {:ok, %{"status" => "0x1"}} = Eth.WaitFor.eth_receipt(txhash, @timeout)

    IntegrationTest.wait_for_current_block_fetch(@timeout)
>>>>>>> ac0a13f1

    invalid_exit_event =
      Client.encode(%Event.InvalidExit{
        amount: 10,
        currency: @eth,
        owner: alice.addr,
        utxo_pos: utxo_pos,
        eth_height: eth_height
      })

    assert_push("invalid_exit", ^invalid_exit_event, 5_000)
  end

  @tag fixtures: [:watcher_sandbox, :stable_alice, :child_chain, :token, :stable_alice_deposits]
  test "transaction which is using already spent utxo from exit and happened before end of margin of slow validator (m_sv) causes to emit invalid_exit event ",
       %{stable_alice: alice, stable_alice_deposits: {deposit_blknum, _}} do
    margin_slow_validator =
      Application.get_env(:omg_watcher, :margin_slow_validator) * Application.get_env(:omg_eth, :child_block_interval)

    # TODO remove this tx , use directly deposit_blknum to get_exit_data
    tx = API.TestHelper.create_encoded([{deposit_blknum, 0, 0, alice}], @eth, [{alice, 10}])
    {:ok, %{blknum: exit_blknum}} = Client.call(:submit, %{transaction: tx})

    # Here we calcualted bad_block_number by adding `exit_blknum` and `margin_slow_validator` / 2
    # to have guarantee that bad_block_number will be after margin of slow validator(m_sv)
    bad_block_number = exit_blknum + div(margin_slow_validator, 2)
    bad_tx = API.TestHelper.create_recovered([{exit_blknum, 0, 0, alice}], @eth, [{alice, 10}])

    %{hash: bad_block_hash, number: _, transactions: _} =
      bad_block = API.Block.hashed_txs_at([bad_tx], bad_block_number)

    # Here we manually submiting invalid block with big/future nonce to the Rootchain to make
    # the Rootchain to mine invalid block instead of block submitted by child chain
    {:ok, child_block_interval} = Eth.RootChain.get_child_block_interval()
    nonce = div(bad_block_number, child_block_interval)
    {:ok, _} = OMG.Eth.RootChain.submit_block(bad_block_hash, nonce, 1)

    # from now on the child chain server is broken until end of test
    OMG.Watcher.Integration.BadChildChainServer.register_and_start_server(bad_block)

    {:ok, _, _socket} = subscribe_and_join(socket(), Channel.Byzantine, "byzantine")

    IntegrationTest.wait_for_block_fetch(exit_blknum, @timeout)

    %{
      "txbytes" => txbytes,
      "proof" => proof,
      "sigs" => sigs,
      "utxo_pos" => utxo_pos
    } = IntegrationTest.get_exit_data(exit_blknum, 0, 0)

    {:ok, txhash} =
      Eth.RootChain.start_exit(
        utxo_pos,
        txbytes,
        proof,
        sigs,
        alice.addr
      )

    # TODO: make event payload testing approximate not exact, so that we needn't parse
    {:ok, %{"status" => "0x1", "blockNumber" => "0x" <> eth_height}} = Eth.WaitFor.eth_receipt(txhash, @timeout)
    {eth_height, ""} = Integer.parse(eth_height, 16)

    # Here we waiting for block `bad_block_number + 1`
    # to give time for watcher to fetch and validate bad_block_number
<<<<<<< HEAD
    # remember not to wait too much, as the `BlockGetter` will stop after exit gets old
    IntegrationTest.wait_until_block_getter_fetches_block(bad_block_number + 1, @timeout)
=======
    IntegrationTest.wait_for_block_fetch(bad_block_number + margin_slow_validator, @timeout)
>>>>>>> ac0a13f1

    invalid_exit_event =
      Client.encode(%Event.InvalidExit{
        amount: 10,
        currency: @eth,
        owner: alice.addr,
        utxo_pos: utxo_pos,
        eth_height: eth_height
      })

    assert_push("invalid_exit", ^invalid_exit_event)
  end
end<|MERGE_RESOLUTION|>--- conflicted
+++ resolved
@@ -65,15 +65,9 @@
         alice.addr
       )
 
-<<<<<<< HEAD
     # TODO: make event payload testing approximate not exact, so that we needn't parse
     {:ok, %{"status" => "0x1", "blockNumber" => "0x" <> eth_height}} = Eth.WaitFor.eth_receipt(txhash, @timeout)
     {eth_height, ""} = Integer.parse(eth_height, 16)
-=======
-    {:ok, %{"status" => "0x1"}} = Eth.WaitFor.eth_receipt(txhash, @timeout)
-
-    IntegrationTest.wait_for_current_block_fetch(@timeout)
->>>>>>> ac0a13f1
 
     invalid_exit_event =
       Client.encode(%Event.InvalidExit{
@@ -140,12 +134,7 @@
 
     # Here we waiting for block `bad_block_number + 1`
     # to give time for watcher to fetch and validate bad_block_number
-<<<<<<< HEAD
-    # remember not to wait too much, as the `BlockGetter` will stop after exit gets old
-    IntegrationTest.wait_until_block_getter_fetches_block(bad_block_number + 1, @timeout)
-=======
-    IntegrationTest.wait_for_block_fetch(bad_block_number + margin_slow_validator, @timeout)
->>>>>>> ac0a13f1
+    IntegrationTest.wait_for_block_fetch(bad_block_number + 1, @timeout)
 
     invalid_exit_event =
       Client.encode(%Event.InvalidExit{
