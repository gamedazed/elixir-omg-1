--- conflicted
+++ resolved
@@ -86,11 +86,7 @@
     {:ok, recovered_tx} = API.Core.recover_tx(tx)
     {:ok, {block_hash, _}} = Eth.get_child_chain(block_nr)
 
-<<<<<<< HEAD
-    eth_height = 0
-=======
     event_eth_height = get_block_submitted_event_height(block_nr)
->>>>>>> 01cfe948
 
     address_received_event =
       Client.encode(%Event.AddressReceived{
