--- conflicted
+++ resolved
@@ -28,14 +28,9 @@
   def get_exit_data(blknum, txindex, oindex) do
     utxo_pos = Utxo.Position.encode({:utxo_position, blknum, txindex, oindex})
 
-<<<<<<< HEAD
-    %{"result" => "success", "data" => data} = ret = rest_call(:get, "utxo/#{utxo_pos}/exit_data")
-    OMG.Watcher.Web.Serializer.Response.decode16(data, ["txbytes", "proof", "sigs"])
-=======
     %{"result" => "success", "data" => data} = rest_call(:get, "utxo/#{utxo_pos}/exit_data")
 
     decode16(data, ["txbytes", "proof", "sigs"])
->>>>>>> 7f90331d
   end
 
   def get_utxos(%{addr: address}) do
