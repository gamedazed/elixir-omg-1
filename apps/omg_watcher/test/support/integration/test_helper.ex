# Copyright 2018 OmiseGO Pte Ltd
#
# Licensed under the Apache License, Version 2.0 (the "License");
# you may not use this file except in compliance with the License.
# You may obtain a copy of the License at
#
#     http://www.apache.org/licenses/LICENSE-2.0
#
# Unless required by applicable law or agreed to in writing, software
# distributed under the License is distributed on an "AS IS" BASIS,
# WITHOUT WARRANTIES OR CONDITIONS OF ANY KIND, either express or implied.
# See the License for the specific language governing permissions and
# limitations under the License.

defmodule OMG.Watcher.Integration.TestHelper do
  @moduledoc """
  Common helper functions that are useful when integration-testing the watcher
  """

  alias OMG.API.State
  alias OMG.API.Utxo
  alias OMG.Eth

  require Utxo
  import OMG.Watcher.TestHelper

<<<<<<< HEAD
  def wait_for_block_getter_down do
    :ok = wait_for_process(Process.whereis(OMG.Watcher.BlockGetter))
=======
  def get_exit_data(blknum, txindex, oindex) do
    utxo_pos = Utxo.Position.encode({:utxo_position, blknum, txindex, oindex})

    data = success?("utxo.get_exit_data", %{utxo_pos: utxo_pos})

    decode16(data, ["txbytes", "proof", "sigs"])
  end

  def get_utxos(%{addr: address}) do
    {:ok, address_encode} = Crypto.encode_address(address)

    utxos = success?("utxo.get", %{address: address_encode})

    utxos
  end

  def get_exit_challenge(blknum, txindex, oindex) do
    utxo_pos = Utxo.position(blknum, txindex, oindex) |> Utxo.Position.encode()

    data = success?("utxo.get_challenge_data", %{utxo_pos: utxo_pos})

    decode16(data, ["txbytes", "sig"])
  end

  def wait_for_byzantine_events(event_names, timeout) do
    fn ->
      %{"byzantine_events" => emitted_events} = success?("/status.get")
      emitted_event_names = Enum.map(emitted_events, &String.to_atom(&1["event_name"]))

      all_events =
        Enum.all?(event_names, fn x ->
          x in emitted_event_names
        end)

      if all_events,
        do: {:ok, emitted_event_names},
        else: :repeat
    end
    |> wait_for(timeout)
>>>>>>> 5a3e620d
  end

  def wait_for_block_fetch(block_nr, timeout) do
    # TODO query to State used in tests instead of an event system, remove when event system is here
    fn ->
      if State.get_status() |> elem(0) <= block_nr,
        do: :repeat,
        else: {:ok, block_nr}
    end
    |> wait_for(timeout)

    # write to db seems to be async and wait_for_block_fetch would return too early, so sleep
    # leverage `block` events if they get implemented
    Process.sleep(100)
  end

  defp wait_for(func, timeout) do
    fn ->
      Eth.WaitFor.repeat_until_ok(func)
    end
    |> Task.async()
    |> Task.await(timeout)
  end

  @doc """
  We need to wait on both a margin of eth blocks and exit processing
  """
  def wait_for_exit_processing(exit_eth_height, timeout \\ 5_000) do
    exit_finality = Application.fetch_env!(:omg_watcher, :exit_finality_margin)
    Eth.DevHelpers.wait_for_root_chain_block(exit_eth_height + exit_finality, timeout)

    Process.sleep(100)
  end
end<|MERGE_RESOLUTION|>--- conflicted
+++ resolved
@@ -24,34 +24,6 @@
   require Utxo
   import OMG.Watcher.TestHelper
 
-<<<<<<< HEAD
-  def wait_for_block_getter_down do
-    :ok = wait_for_process(Process.whereis(OMG.Watcher.BlockGetter))
-=======
-  def get_exit_data(blknum, txindex, oindex) do
-    utxo_pos = Utxo.Position.encode({:utxo_position, blknum, txindex, oindex})
-
-    data = success?("utxo.get_exit_data", %{utxo_pos: utxo_pos})
-
-    decode16(data, ["txbytes", "proof", "sigs"])
-  end
-
-  def get_utxos(%{addr: address}) do
-    {:ok, address_encode} = Crypto.encode_address(address)
-
-    utxos = success?("utxo.get", %{address: address_encode})
-
-    utxos
-  end
-
-  def get_exit_challenge(blknum, txindex, oindex) do
-    utxo_pos = Utxo.position(blknum, txindex, oindex) |> Utxo.Position.encode()
-
-    data = success?("utxo.get_challenge_data", %{utxo_pos: utxo_pos})
-
-    decode16(data, ["txbytes", "sig"])
-  end
-
   def wait_for_byzantine_events(event_names, timeout) do
     fn ->
       %{"byzantine_events" => emitted_events} = success?("/status.get")
@@ -67,7 +39,6 @@
         else: :repeat
     end
     |> wait_for(timeout)
->>>>>>> 5a3e620d
   end
 
   def wait_for_block_fetch(block_nr, timeout) do
