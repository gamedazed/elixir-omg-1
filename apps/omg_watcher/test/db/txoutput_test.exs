# Copyright 2018 OmiseGO Pte Ltd
#
# Licensed under the Apache License, Version 2.0 (the "License");
# you may not use this file except in compliance with the License.
# You may obtain a copy of the License at
#
#     http://www.apache.org/licenses/LICENSE-2.0
#
# Unless required by applicable law or agreed to in writing, software
# distributed under the License is distributed on an "AS IS" BASIS,
# WITHOUT WARRANTIES OR CONDITIONS OF ANY KIND, either express or implied.
# See the License for the specific language governing permissions and
# limitations under the License.

defmodule OMG.Watcher.DB.TxOutputTest do
  use ExUnitFixtures
  use ExUnit.Case, async: false
  use OMG.API.Fixtures

  alias OMG.API
  alias OMG.API.Crypto
  alias OMG.API.Utxo
  alias OMG.Watcher.DB

  require Utxo

  @eth Crypto.zero_address()

  @tag fixtures: [:initial_blocks]
  test "compose_utxo_exit should return proper proof format" do
    {:ok,
     %{
       utxo_pos: _utxo_pos,
       txbytes: _txbytes,
       proof: proof,
       sigs: _sigs
     }} = DB.TxOutput.compose_utxo_exit(Utxo.position(3000, 0, 1))

    assert <<_proof::bytes-size(512)>> = proof
  end

  @tag fixtures: [:initial_blocks]
  test "compose_utxo_exit should return error when there is no txs in specfic block" do
<<<<<<< HEAD
    {:error, :no_deposit_for_given_blknum} = DB.TxOutput.compose_utxo_exit(Utxo.position(1001, 1, 0))
=======
    {:error, :utxo_not_found} = DB.TxOutput.compose_utxo_exit(Utxo.position(1001, 1, 0))
>>>>>>> 76fc57ac
  end

  @tag fixtures: [:initial_blocks]
  test "compose_utxo_exit should return error when there is no tx in specfic block" do
    {:error, :utxo_not_found} = DB.TxOutput.compose_utxo_exit(Utxo.position(2000, 1, 0))
  end

  @tag fixtures: [:phoenix_ecto_sandbox, :alice]
  test "transaction output schema handles big numbers properly", %{alice: alice} do
    power_of_2 = fn n -> :lists.duplicate(n, 2) |> Enum.reduce(&(&1 * &2)) end
    assert 16 == power_of_2.(4)

    big_amount = power_of_2.(260)

    DB.Transaction.update_with(%{
      transactions: [
        API.TestHelper.create_recovered([], @eth, [{alice, big_amount}])
      ],
      blknum: 11_000,
      blkhash: <<?#::256>>,
      timestamp: :os.system_time(:second),
      eth_height: 10
    })

    utxo = DB.TxOutput.get_by_position(Utxo.position(11_000, 0, 0))
    assert not is_nil(utxo)
    assert utxo.amount == big_amount
  end
end<|MERGE_RESOLUTION|>--- conflicted
+++ resolved
@@ -41,11 +41,7 @@
 
   @tag fixtures: [:initial_blocks]
   test "compose_utxo_exit should return error when there is no txs in specfic block" do
-<<<<<<< HEAD
     {:error, :no_deposit_for_given_blknum} = DB.TxOutput.compose_utxo_exit(Utxo.position(1001, 1, 0))
-=======
-    {:error, :utxo_not_found} = DB.TxOutput.compose_utxo_exit(Utxo.position(1001, 1, 0))
->>>>>>> 76fc57ac
   end
 
   @tag fixtures: [:initial_blocks]
