# Copyright 2018 OmiseGO Pte Ltd
#
# Licensed under the Apache License, Version 2.0 (the "License");
# you may not use this file except in compliance with the License.
# You may obtain a copy of the License at
#
#     http://www.apache.org/licenses/LICENSE-2.0
#
# Unless required by applicable law or agreed to in writing, software
# distributed under the License is distributed on an "AS IS" BASIS,
# WITHOUT WARRANTIES OR CONDITIONS OF ANY KIND, either express or implied.
# See the License for the specific language governing permissions and
# limitations under the License.

defmodule OMG.Watcher.Web.Controller.UtxoTest do
  use ExUnitFixtures
  use ExUnit.Case, async: false
  use OMG.API.Fixtures

  alias OMG.API
  alias OMG.API.Crypto
  alias OMG.API.TestHelper
  alias OMG.API.Utxo
  alias OMG.Watcher.DB.TransactionDB
  alias OMG.Watcher.TestHelper

  require Utxo

  @eth Crypto.zero_address()
  @eth_hex String.duplicate("00", 20)

  describe "Controller.UtxoTest" do
    @tag fixtures: [:initial_blocks, :carol]
    test "No utxo are returned for non-existing addresses.", %{carol: carol} do
      assert %{
               "result" => "success",
               "data" => []
             } == get_utxos(carol.addr)
    end

    @tag fixtures: [:initial_blocks, :alice]
    test "Utxo created in initial block transactions are available.", %{alice: alice} do
      %{
<<<<<<< HEAD
        "data" => [
          %{
            "amount" => 1,
            "currency" => @eth_hex,
            "blknum" => 2000,
            "txindex" => 0,
            "oindex" => 1,
            "txbytes" => _txbytes1
          },
          %{
            "amount" => 150,
            "currency" => @eth_hex,
            "blknum" => 3000,
            "txindex" => 0,
            "oindex" => 0,
            "txbytes" => _txbytes2
          },
          %{
            "amount" => 50,
            "currency" => @eth_hex,
            "blknum" => 3000,
            "txindex" => 1,
            "oindex" => 1,
            "txbytes" => _txbytes3
          }
=======
        "result" => "success",
        "data" => %{
          "address" => ^alice_address_encode,
          "utxos" => utxos
        }
      } = get_utxo(alice.addr)

      assert length(utxos) == 3

      # disregard `txbytes` which is going away anyway
      utxos = Enum.map(utxos, &Map.delete(&1, "txbytes"))

      assert %{"currency" => @eth_hex, "amount" => 1947, "blknum" => 2, "txindex" => 0, "oindex" => 0} in utxos
      assert %{"currency" => @eth_hex, "amount" => 1952, "blknum" => 2, "txindex" => 1, "oindex" => 0} in utxos
      assert %{"currency" => @eth_hex, "amount" => 1900, "blknum" => 2, "txindex" => 1, "oindex" => 1} in utxos
    end

    @tag fixtures: [:phoenix_ecto_sandbox, :alice]
    test "Outputs with value zero are not inserted into DB", %{alice: alice} do
      {:ok, alice_address_encode} = Crypto.encode_address(alice.addr)

      UtxoDB.update_with(%Block{
        transactions: [
          API.TestHelper.create_recovered([], @eth, [{alice, 0}, {alice, 1947}])
        ],
        number: 1
      })

      %{
        "result" => "success",
        "data" => %{
          "address" => ^alice_address_encode,
          "utxos" => utxos
        }
      } = get_utxo(alice.addr)

      utxos = Enum.map(utxos, &Map.delete(&1, "txbytes"))

      assert length(utxos) == 1
      assert %{"currency" => @eth_hex, "amount" => 1947, "blknum" => 1, "txindex" => 0, "oindex" => 1} in utxos
    end

    @tag fixtures: [:phoenix_ecto_sandbox, :alice, :bob, :carol]
    test "Spent utxos are moved to new owner.", %{alice: alice, bob: bob, carol: carol} do
      {:ok, bob_address_encode} = Crypto.encode_address(bob.addr)
      {:ok, carol_address_encode} = Crypto.encode_address(carol.addr)

      UtxoDB.update_with(%Block{
        transactions: [
          API.TestHelper.create_recovered([], @eth, [{alice, 1843}]),
          API.TestHelper.create_recovered([], @eth, [{bob, 1871}, {bob, 1872}])
>>>>>>> 8dd51c4c
        ],
        "result" => "success"
      } = get_utxos(alice.addr)
    end

    @tag fixtures: [:initial_blocks, :bob, :carol]
    test "Spent utxos are moved to new owner.", %{bob: bob, carol: carol} do
      assert %{
               "result" => "success",
               "data" => []
             } = get_utxos(carol.addr)

      # bob spends his utxo to carol
      TransactionDB.update_with(%{
        transactions: [API.TestHelper.create_recovered([{2000, 0, 0, bob}], @eth, [{bob, 49}, {carol, 50}])],
        blknum: 11_000,
        eth_height: 10
      })

      assert %{
               "result" => "success",
               "data" => [
                 %{
                   "amount" => 50,
                   "blknum" => 11_000,
                   "txindex" => 0,
                   "oindex" => 1,
                   "currency" => "0000000000000000000000000000000000000000"
                 }
               ]
             } = get_utxos(carol.addr)
    end

    @tag fixtures: [:initial_blocks, :bob]
    test "Unspent deposits are a part of utxo set.", %{bob: bob} do
      assert %{
               "result" => "success",
               "data" => utxos
             } = get_utxos(bob.addr)

      deposited_utxo = utxos |> Enum.find(&(&1["blknum"] < 1000))

      assert %{
               "amount" => 100,
               "currency" => @eth_hex,
               "blknum" => 2,
               "txindex" => 0,
               "oindex" => 0,
               "txbytes" => nil
             } = deposited_utxo
    end

    @tag fixtures: [:initial_blocks, :alice]
    test "Spent deposits are not a part of utxo set.", %{alice: alice} do
      assert %{
               "result" => "success",
               "data" => utxos
             } = get_utxos(alice.addr)

      assert [] = utxos |> Enum.filter(&(&1["blknum"] < 1000))
    end

    @tag fixtures: [:initial_blocks, :carol, :bob]
    test "Deposit utxo are moved to new owner if spent ", %{carol: carol, bob: bob} do
      assert %{
               "result" => "success",
               "data" => []
             } = get_utxos(carol.addr)

      assert %{
               "result" => "success",
               "data" => utxos
             } = get_utxos(bob.addr)

      # bob has 1 unspent deposit
      assert %{
               "amount" => 100,
               "currency" => @eth_hex,
               "blknum" => blknum,
               "txindex" => 0,
               "oindex" => 0
             } = utxos |> Enum.find(&(&1["blknum"] < 1000))

      TransactionDB.update_with(%{
        transactions: [API.TestHelper.create_recovered([{blknum, 0, 0, bob}], @eth, [{carol, 100}])],
        blknum: 11_000,
        eth_height: 10
      })

      assert %{
               "result" => "success",
               "data" => utxos
             } = get_utxos(bob.addr)

      # bob has spent his deposit
      assert [] == utxos |> Enum.filter(&(&1["blknum"] < 1000))

      # carol has new utxo from above tx
      assert %{
               "result" => "success",
               "data" => [
                 %{
                   "amount" => 100,
                   "currency" => @eth_hex,
                   "blknum" => 11_000,
                   "txindex" => 0,
                   "oindex" => 0
                 }
               ]
             } = get_utxos(carol.addr)
    end
  end

  @tag fixtures: [:initial_blocks]
  test "utxo/:utxo_pos/exit_data endpoint returns proper response format" do
    utxo_pos = Utxo.position(1000, 1, 0) |> Utxo.Position.encode()

    %{
      "data" => %{
        "utxo_pos" => _utxo_pos,
        "txbytes" => _txbytes,
        "proof" => proof,
        "sigs" => _sigs
      },
      "result" => "success"
    } = TestHelper.rest_call(:get, "/utxo/#{utxo_pos}/exit_data")

    assert <<_proof::bytes-size(1024)>> = proof
  end

  @tag fixtures: [:initial_blocks]
  test "utxo/:utxo_pos/exit_data endpoint returns error when there is no txs in specfic block" do
    utxo_pos = Utxo.position(1001, 1, 0) |> Utxo.Position.encode()

    assert %{
             "data" => %{
               "code" => "internal_server_error",
               "description" => "no_tx_for_given_blknum"
             },
             "result" => "error"
           } = TestHelper.rest_call(:get, "/utxo/#{utxo_pos}/exit_data", nil, 500)
  end

  @tag fixtures: [:initial_blocks]
  test "utxo/:utxo_pos/exit_data endpoint returns error when there is no tx in specfic block" do
    utxo_pos = Utxo.position(1000, 4, 0) |> Utxo.Position.encode()

    assert %{
             "data" => %{
               "code" => "internal_server_error",
               "description" => "no_tx_for_given_blknum"
             },
             "result" => "error"
           } = TestHelper.rest_call(:get, "/utxo/#{utxo_pos}/exit_data", nil, 500)
  end

  defp get_utxos(address) do
    {:ok, address_encode} = Crypto.encode_address(address)
    TestHelper.rest_call(:get, "/utxos?address=#{address_encode}")
  end
end<|MERGE_RESOLUTION|>--- conflicted
+++ resolved
@@ -41,7 +41,6 @@
     @tag fixtures: [:initial_blocks, :alice]
     test "Utxo created in initial block transactions are available.", %{alice: alice} do
       %{
-<<<<<<< HEAD
         "data" => [
           %{
             "amount" => 1,
@@ -67,59 +66,6 @@
             "oindex" => 1,
             "txbytes" => _txbytes3
           }
-=======
-        "result" => "success",
-        "data" => %{
-          "address" => ^alice_address_encode,
-          "utxos" => utxos
-        }
-      } = get_utxo(alice.addr)
-
-      assert length(utxos) == 3
-
-      # disregard `txbytes` which is going away anyway
-      utxos = Enum.map(utxos, &Map.delete(&1, "txbytes"))
-
-      assert %{"currency" => @eth_hex, "amount" => 1947, "blknum" => 2, "txindex" => 0, "oindex" => 0} in utxos
-      assert %{"currency" => @eth_hex, "amount" => 1952, "blknum" => 2, "txindex" => 1, "oindex" => 0} in utxos
-      assert %{"currency" => @eth_hex, "amount" => 1900, "blknum" => 2, "txindex" => 1, "oindex" => 1} in utxos
-    end
-
-    @tag fixtures: [:phoenix_ecto_sandbox, :alice]
-    test "Outputs with value zero are not inserted into DB", %{alice: alice} do
-      {:ok, alice_address_encode} = Crypto.encode_address(alice.addr)
-
-      UtxoDB.update_with(%Block{
-        transactions: [
-          API.TestHelper.create_recovered([], @eth, [{alice, 0}, {alice, 1947}])
-        ],
-        number: 1
-      })
-
-      %{
-        "result" => "success",
-        "data" => %{
-          "address" => ^alice_address_encode,
-          "utxos" => utxos
-        }
-      } = get_utxo(alice.addr)
-
-      utxos = Enum.map(utxos, &Map.delete(&1, "txbytes"))
-
-      assert length(utxos) == 1
-      assert %{"currency" => @eth_hex, "amount" => 1947, "blknum" => 1, "txindex" => 0, "oindex" => 1} in utxos
-    end
-
-    @tag fixtures: [:phoenix_ecto_sandbox, :alice, :bob, :carol]
-    test "Spent utxos are moved to new owner.", %{alice: alice, bob: bob, carol: carol} do
-      {:ok, bob_address_encode} = Crypto.encode_address(bob.addr)
-      {:ok, carol_address_encode} = Crypto.encode_address(carol.addr)
-
-      UtxoDB.update_with(%Block{
-        transactions: [
-          API.TestHelper.create_recovered([], @eth, [{alice, 1843}]),
-          API.TestHelper.create_recovered([], @eth, [{bob, 1871}, {bob, 1872}])
->>>>>>> 8dd51c4c
         ],
         "result" => "success"
       } = get_utxos(alice.addr)
@@ -276,6 +222,42 @@
            } = TestHelper.rest_call(:get, "/utxo/#{utxo_pos}/exit_data", nil, 500)
   end
 
+  @tag fixtures: [:phoenix_ecto_sandbox, :alice]
+  test "Outputs with value zero are not inserted into DB, the other has correct oindex", %{alice: alice} do
+    blknum = 11_000
+
+    TransactionDB.update_with(%{
+      transactions: [
+        API.TestHelper.create_recovered([], @eth, [{alice, 0}, {alice, 100}]),
+        API.TestHelper.create_recovered([], @eth, [{alice, 101}, {alice, 0}])
+      ],
+      blknum: blknum,
+      eth_height: 10
+    })
+
+    %{
+      "result" => "success",
+      "data" => [
+        %{
+          "amount" => 100,
+          "currency" => @eth_hex,
+          "blknum" => ^blknum,
+          "txindex" => 0,
+          "oindex" => 1,
+          "txbytes" => _txbytes2
+        },
+        %{
+          "amount" => 101,
+          "currency" => @eth_hex,
+          "blknum" => ^blknum,
+          "txindex" => 1,
+          "oindex" => 0,
+          "txbytes" => _txbytes3
+        }
+      ]
+    } = get_utxos(alice.addr)
+  end
+
   defp get_utxos(address) do
     {:ok, address_encode} = Crypto.encode_address(address)
     TestHelper.rest_call(:get, "/utxos?address=#{address_encode}")
