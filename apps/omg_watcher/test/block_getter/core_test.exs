--- conflicted
+++ resolved
@@ -26,13 +26,8 @@
 
   @eth Crypto.zero_address()
 
-<<<<<<< HEAD
-  defp got_block(state, block) do
-    assert {:ok, new_state, []} = Core.got_block(state, {:ok, block})
-=======
   defp handle_got_block(state, block) do
-    assert {:ok, new_state, _, []} = Core.handle_got_block(state, {:ok, block})
->>>>>>> 3c141adf
+    assert {:ok, new_state, []} = Core.handle_got_block(state, {:ok, block})
     new_state
   end
 
@@ -53,51 +48,8 @@
     assert {_, [5_000, 6_000]} = Core.get_new_blocks_numbers(state_after_proces_down, 20_000)
   end
 
-<<<<<<< HEAD
   test "start block number is not zero" do
     start_block_number = 7_000
-=======
-  test "getting block to consume" do
-    block_height = 0
-    interval = 1_000
-
-    state =
-      block_height
-      |> Core.init(interval, maximum_number_of_pending_blocks: 6)
-      |> Core.get_new_blocks_numbers(7_000)
-      |> elem(0)
-      |> handle_got_block(%Block{number: 2_000})
-      |> handle_got_block(%Block{number: 3_000})
-      |> handle_got_block(%Block{number: 6_000})
-
-    assert {:ok, state1, [], []} = Core.handle_got_block(state, {:ok, %Block{number: 5_000}})
-
-    assert {:ok, state2, [%Block{number: 1_000}, %Block{number: 2_000}, %Block{number: 3_000}], []} =
-             state1 |> Core.handle_got_block({:ok, %Block{number: 1_000}})
-
-    assert {:ok, _, [%Block{number: 4_000}, %Block{number: 5_000}, %Block{number: 6_000}], []} =
-             state2 |> Core.handle_got_block({:ok, %Block{number: 4_000}})
-  end
-
-  test "getting blocks to consume out of order" do
-    block_height = 0
-    interval = 1_000
-
-    assert {:ok, state, [], []} =
-             block_height
-             |> Core.init(interval, maximum_number_of_pending_blocks: 6)
-             |> Core.get_new_blocks_numbers(7_000)
-             |> elem(0)
-             |> handle_got_block(%Block{number: 3_000})
-             |> Core.handle_got_block({:ok, %Block{number: 2_000}})
-
-    assert {:ok, _, [%Block{number: 1_000}, %Block{number: 2_000}, %Block{number: 3_000}], []} =
-             state |> Core.handle_got_block({:ok, %Block{number: 1_000}})
-  end
-
-  test "start block height is not zero" do
-    block_height = 7_000
->>>>>>> 3c141adf
     interval = 100
     synced_height = 1
     state = Core.init(start_block_number, interval, synced_height, maximum_number_of_pending_blocks: 4)
@@ -123,11 +75,7 @@
     assert {_, [4_000, 5_000]} = Core.get_new_blocks_numbers(state, 8_000)
   end
 
-<<<<<<< HEAD
   test "got duplicated and unexpected block" do
-=======
-  test "check error return by handle_got_block" do
->>>>>>> 3c141adf
     block_height = 0
     interval = 1_000
 
@@ -137,11 +85,7 @@
     assert {:error, :duplicate} =
              state |> handle_got_block(%Block{number: 2_000}) |> Core.handle_got_block({:ok, %Block{number: 2_000}})
 
-<<<<<<< HEAD
-    assert {:error, :unexpected_block} = state |> Core.got_block({:ok, %Block{number: 3_000}})
-=======
     assert {:error, :unexpected_blok} = state |> Core.handle_got_block({:ok, %Block{number: 3_000}})
->>>>>>> 3c141adf
   end
 
   @tag fixtures: [:alice, :bob, :state_alice_deposit]
@@ -208,11 +152,7 @@
   end
 
   @tag fixtures: [:alice]
-<<<<<<< HEAD
   test "does not validate block with invalid hash", %{alice: alice} do
-=======
-  test "check error return by decode_block and handle_got_block, incorrect_hash", %{alice: alice} do
->>>>>>> 3c141adf
     block_height = 0
     interval = 1_000
     synced_height = 1
@@ -239,11 +179,7 @@
   end
 
   @tag fixtures: [:alice]
-<<<<<<< HEAD
   test "check error returned by decode_block, one of API.Core.recover_tx checks", %{alice: alice} do
-=======
-  test "check error return by decode_block, one of API.Core.recover_tx checks", %{alice: alice} do
->>>>>>> 3c141adf
     # NOTE: this test only test if API.Core.recover_tx-specific checks are run and errors returned
     #       the more extensive testing of such checks is done in API.CoreTest where it belongs
 
@@ -280,11 +216,7 @@
     assert {:ok, %{number: 2 = _overriden_number}} = Core.validate_get_block_response({:ok, block}, hash, 2, 0)
   end
 
-<<<<<<< HEAD
   test "got_block function called once with PotentialWithholding doesn't return BlockWithholding event" do
-=======
-  test "handle_got_block function called once with PotentialWithholding don't returns BlockWithHolding event" do
->>>>>>> 3c141adf
     block_height = 0
     synced_height = 1
     interval = 1_000
@@ -293,17 +225,10 @@
 
     potential_withholding = Core.validate_get_block_response({:error, :error_reason}, <<>>, 2_000, 0)
 
-<<<<<<< HEAD
-    assert {:ok, _, []} = Core.got_block(state, potential_withholding)
+    assert {:ok, _, []} = Core.handle_got_block(state, potential_withholding)
   end
 
   test "got_block function called twice with PotentialWithholding returns BlockWithholding event" do
-=======
-    assert {:ok, _, [], []} = Core.handle_got_block(state, potential_withholding)
-  end
-
-  test "handle_got_block function called twice with PotentialWithholding returns BlockWithHolding event" do
->>>>>>> 3c141adf
     block_height = 0
     interval = 1_000
     synced_height = 1
@@ -320,23 +245,13 @@
         3_000
       )
 
-<<<<<<< HEAD
     potential_withholding = Core.validate_get_block_response({:error, :error_reason}, <<>>, 2_000, 0)
-    assert {:ok, state, []} = Core.got_block(state, potential_withholding)
-=======
-    potential_withholding = Core.validate_get_block_response({:error, :error_reson}, <<>>, 2_000, 0)
-    assert {:ok, state, [], []} = Core.handle_got_block(state, potential_withholding)
->>>>>>> 3c141adf
+    assert {:ok, state, []} = Core.handle_got_block(state, potential_withholding)
 
     potential_withholding = Core.validate_get_block_response({:error, :error_reason}, <<>>, 2_000, 1)
 
-<<<<<<< HEAD
     assert {{:needs_stopping, :withholding}, _, [%Event.BlockWithholding{blknum: 2000}]} =
-             Core.got_block(state, potential_withholding)
-=======
-    assert {{:needs_stopping, :withholding}, _, [], [%Event.BlockWithHolding{blknum: 2000}]} =
              Core.handle_got_block(state, potential_withholding)
->>>>>>> 3c141adf
   end
 
   test "get_new_blocks_numbers function returns number of potential withholding block which next is canceled" do
@@ -361,21 +276,12 @@
       |> handle_got_block(%Block{number: 1_000})
       |> handle_got_block(%Block{number: 2_000})
 
-<<<<<<< HEAD
     potential_withholding = Core.validate_get_block_response({:error, :error_reason}, <<>>, 3_000, 0)
-    assert {:ok, state, []} = Core.got_block(state, potential_withholding)
+    assert {:ok, state, []} = Core.handle_got_block(state, potential_withholding)
 
     assert {_, [3000, 5000, 6000]} = Core.get_new_blocks_numbers(state, 20_000)
 
-    assert {:ok, state, []} = Core.got_block(state, {:ok, %Block{number: 3_000}})
-=======
-    potential_withholding = Core.validate_get_block_response({:error, :error_reson}, <<>>, 3_000, 0)
-    assert {:ok, state, [], []} = Core.handle_got_block(state, potential_withholding)
-
-    assert {_, [3000, 5000, 6000]} = Core.get_new_blocks_numbers(state, 20_000)
-
-    assert {:ok, state, [%Block{number: 3_000}], []} = Core.handle_got_block(state, {:ok, %Block{number: 3_000}})
->>>>>>> 3c141adf
+    assert {:ok, state, []} = Core.handle_got_block(state, {:ok, %Block{number: 3_000}})
 
     assert {_, [5000, 6000, 7000, 8000]} = Core.get_new_blocks_numbers(state, 20_000)
   end
@@ -391,34 +297,19 @@
         20_000
       )
 
-<<<<<<< HEAD
     potential_withholding = Core.validate_get_block_response({:error, :error_reason}, <<>>, 1_000, 0)
-    assert {:ok, state, []} = Core.got_block(state, potential_withholding)
+    assert {:ok, state, []} = Core.handle_got_block(state, potential_withholding)
 
     potential_withholding = Core.validate_get_block_response({:error, :error_reason}, <<>>, 2_000, 0)
-    assert {:ok, state, []} = Core.got_block(state, potential_withholding)
+    assert {:ok, state, []} = Core.handle_got_block(state, potential_withholding)
 
     potential_withholding = Core.validate_get_block_response({:error, :error_reason}, <<>>, 3_000, 0)
-    assert {:ok, state, []} = Core.got_block(state, potential_withholding)
-=======
-    potential_withholding = Core.validate_get_block_response({:error, :error_reson}, <<>>, 1_000, 0)
-    assert {:ok, state, [], []} = Core.handle_got_block(state, potential_withholding)
-
-    potential_withholding = Core.validate_get_block_response({:error, :error_reson}, <<>>, 2_000, 0)
-    assert {:ok, state, [], []} = Core.handle_got_block(state, potential_withholding)
-
-    potential_withholding = Core.validate_get_block_response({:error, :error_reson}, <<>>, 3_000, 0)
-    assert {:ok, state, [], []} = Core.handle_got_block(state, potential_withholding)
->>>>>>> 3c141adf
+    assert {:ok, state, []} = Core.handle_got_block(state, potential_withholding)
 
     assert {_, [1000, 2000, 3000]} = Core.get_new_blocks_numbers(state, 20_000)
   end
 
-<<<<<<< HEAD
   test "got_block function after maximum_block_withholding_time_ms returns BlockWithholding event" do
-=======
-  test "handle_got_block function after maximum_block_withholding_time_ms returns BlockWithHolding event" do
->>>>>>> 3c141adf
     block_height = 0
     interval = 1_000
     synced_height = 1
@@ -434,29 +325,16 @@
 
     potential_withholding = Core.validate_get_block_response({:error, :error_reason}, <<>>, 3_000, 0)
 
-<<<<<<< HEAD
-    assert {:ok, state, []} = Core.got_block(state, potential_withholding)
-=======
-    assert {:ok, state, [], []} = Core.handle_got_block(state, potential_withholding)
->>>>>>> 3c141adf
+    assert {:ok, state, []} = Core.handle_got_block(state, potential_withholding)
 
     potential_withholding = Core.validate_get_block_response({:error, :error_reason}, <<>>, 3_000, 500)
 
-<<<<<<< HEAD
-    assert {:ok, state, []} = Core.got_block(state, potential_withholding)
-=======
-    assert {:ok, state, [], []} = Core.handle_got_block(state, potential_withholding)
->>>>>>> 3c141adf
+    assert {:ok, state, []} = Core.handle_got_block(state, potential_withholding)
 
     potential_withholding = Core.validate_get_block_response({:error, :error_reason}, <<>>, 3_000, 1000)
 
-<<<<<<< HEAD
     assert {{:needs_stopping, :withholding}, _state, [%Event.BlockWithholding{blknum: 3_000}]} =
-             Core.got_block(state, potential_withholding)
-=======
-    assert {{:needs_stopping, :withholding}, _state, [], [%Event.BlockWithHolding{blknum: 3_000}]} =
              Core.handle_got_block(state, potential_withholding)
->>>>>>> 3c141adf
   end
 
   test "check_tx_executions function returns InvalidBlock event" do
@@ -472,107 +350,17 @@
             ]} = Core.check_tx_executions([{:error, {}}], block)
   end
 
-<<<<<<< HEAD
-  test "does not return blocks to consume unless all blocks for a given rootchain height range are downloaded" do
-    synced_height = 1
-    state = Core.init(1_000, 1_000, synced_height)
-    next_synced_height = 4
-    {state, [2_000, 3_000, 4_000, 5_000]} = Core.get_new_blocks_numbers(state, 6_000)
-
-    state =
-      state
-      |> got_block(%Block{number: 2_000})
-      |> got_block(%Block{number: 3_000})
-
-    submissions = [%{blknum: 2_000, eth_height: 2}, %{blknum: 3_000, eth_height: 3}, %{blknum: 4_000, eth_height: 4}]
-
-    {[], ^synced_height, [], ^state} = Core.get_blocks_to_consume(state, submissions, next_synced_height)
-
-    state = got_block(state, %Block{number: 4_000})
-
-    {[{%Block{number: 2_000}, 2}, {%Block{number: 3_000}, 3}, {%Block{number: 4_000}, 4}], ^synced_height, [], _state} =
-      Core.get_blocks_to_consume(state, submissions, next_synced_height)
-  end
-
-  test "updates synced height when there are no new block submissions" do
-    sync_height = 1
-    state = Core.init(1_000, 1_000, sync_height)
-
-    rootchain_height = 2
-
-    coordinator = OMG.API.RootchainCoordinator.Core.init(MapSet.new([:block_getter, :other_service]), rootchain_height)
-
-    block_getter_pid = :c.pid(0, 2, 0)
-
-    coordinator =
-      coordinator
-      |> sync(:c.pid(0, 1, 0), rootchain_height, :other_service)
-      |> sync(block_getter_pid, sync_height, :block_getter)
-
-    {:sync, next_synced_height} = OMG.API.RootchainCoordinator.Core.get_rootchain_height(coordinator)
-
-    {{^next_synced_height, ^next_synced_height}, state} =
-      Core.get_eth_range_for_block_submitted_events(state, next_synced_height)
-
-    submissions = []
-
-    {[], ^rootchain_height, [{:put, :last_block_getter_synced_height, ^rootchain_height}], state} =
-      Core.get_blocks_to_consume(state, submissions, rootchain_height)
-
-    coordinator = sync(coordinator, block_getter_pid, rootchain_height, :block_getter)
-    {:sync, ^rootchain_height} = OMG.API.RootchainCoordinator.Core.get_rootchain_height(coordinator)
-    {:empty_range, _} = Core.get_eth_range_for_block_submitted_events(state, rootchain_height)
-  end
-
-  defp sync(coordinator, pid, height, service_name) do
-    {:ok, coordinator} = OMG.API.RootchainCoordinator.Core.check_in(coordinator, pid, height, service_name)
-    coordinator
-  end
-
-  test "updates synced height after all batched blocks have been processed" do
-    block_getter_pid = :c.pid(0, 1, 0)
-    synced_height = 1
-    state = Core.init(1_000, 1_000, synced_height)
-    {state, _} = Core.get_new_blocks_numbers(state, 6_000)
-
-    rootchain_height = 2
-    coordinator = OMG.API.RootchainCoordinator.Core.init(MapSet.new([:block_getter]), rootchain_height)
-    coordinator = sync(coordinator, block_getter_pid, synced_height, :block_getter)
-
-    {:sync, next_synced_height} = OMG.API.RootchainCoordinator.Core.get_rootchain_height(coordinator)
-
-    state =
-      state
-      |> got_block(%Block{number: 2_000})
-      |> got_block(%Block{number: 3_000})
-
-    {{^next_synced_height, ^next_synced_height}, state} =
-      Core.get_eth_range_for_block_submitted_events(state, next_synced_height)
-
-    submissions = [%{blknum: 2_000, eth_height: 2}, %{blknum: 3_000, eth_height: 2}]
-
-    {[{%Block{number: 2_000}, 2}, {%Block{number: 3_000}, 2}], ^synced_height, [], state} =
-      Core.get_blocks_to_consume(state, submissions, rootchain_height)
-
-    {[], ^synced_height, [], state} = Core.get_blocks_to_consume(state, submissions, rootchain_height)
-
-    state =
-      state
-      |> Core.consume_block(2_000)
-      |> Core.consume_block(3_000)
-
-    {[], ^rootchain_height, [{:put, :last_block_getter_synced_height, ^rootchain_height}], _state} =
-      Core.get_blocks_to_consume(state, submissions, rootchain_height)
-=======
   test "after detecting twice same maximum possible potential withholdings get_new_blocks_numbers function still returns those blocks" do
     block_height = 0
     interval = 1_000
+    synced_height = 1
 
     {state, [1_000, 2_000]} =
       Core.get_new_blocks_numbers(
         Core.init(
           block_height,
           interval,
+          synced_height,
           maximum_number_of_pending_blocks: 2,
           maximum_block_withholding_time_ms: 10_000
         ),
@@ -582,15 +370,14 @@
     potential_withholding_1_000 = Core.validate_get_block_response({:error, :error_reson}, <<>>, 1_000, 0)
     potential_withholding_2_000 = Core.validate_get_block_response({:error, :error_reson}, <<>>, 2_000, 0)
 
-    assert {:ok, state, [], []} = Core.handle_got_block(state, potential_withholding_1_000)
-    assert {:ok, state, [], []} = Core.handle_got_block(state, potential_withholding_2_000)
+    assert {:ok, state, []} = Core.handle_got_block(state, potential_withholding_1_000)
+    assert {:ok, state, []} = Core.handle_got_block(state, potential_withholding_2_000)
 
     assert {state, [1_000, 2_000]} = Core.get_new_blocks_numbers(state, 20_000)
 
-    assert {:ok, state, [], []} = Core.handle_got_block(state, potential_withholding_1_000)
-    assert {:ok, state, [], []} = Core.handle_got_block(state, potential_withholding_2_000)
+    assert {:ok, state, []} = Core.handle_got_block(state, potential_withholding_1_000)
+    assert {:ok, state, []} = Core.handle_got_block(state, potential_withholding_2_000)
 
     assert {_state, [1_000, 2_000]} = Core.get_new_blocks_numbers(state, 20_000)
->>>>>>> 3c141adf
   end
 end