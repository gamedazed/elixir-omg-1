# Copyright 2018 OmiseGO Pte Ltd
#
# Licensed under the Apache License, Version 2.0 (the "License");
# you may not use this file except in compliance with the License.
# You may obtain a copy of the License at
#
#     http://www.apache.org/licenses/LICENSE-2.0
#
# Unless required by applicable law or agreed to in writing, software
# distributed under the License is distributed on an "AS IS" BASIS,
# WITHOUT WARRANTIES OR CONDITIONS OF ANY KIND, either express or implied.
# See the License for the specific language governing permissions and
# limitations under the License.

defmodule OMG.Watcher.BlockGetter.CoreTest do
  use ExUnitFixtures
  use ExUnit.Case, async: true
  use OMG.API.Fixtures
  use Plug.Test

  alias OMG.API
  alias OMG.API.Block
  alias OMG.API.Crypto
  alias OMG.Watcher.BlockGetter.Core
  alias OMG.Watcher.Eventer.Event

  @eth Crypto.zero_address()

  def assert_check(result, status, value) do
    assert {^status, new_state, ^value} = result
    new_state
  end

  def assert_check(result, value) do
    assert {new_state, ^value} = result
    new_state
  end

  defp handle_downloaded_block(state, block) do
    assert {:ok, new_state, []} = Core.handle_downloaded_block(state, {:ok, block})
    new_state
  end

  test "get numbers of blocks to download" do
<<<<<<< HEAD
    start_block_number = 0

    start_block_number
    |> Core.init(_interval = 1_000, _synced_height = 1, maximum_number_of_pending_blocks: 4)
    |> Core.get_numbers_of_blocks_to_download(20_000)
    |> assert_check([1_000, 2_000, 3_000, 4_000])
    |> handle_downloaded_block(%Block{number: 4_000})
    |> handle_downloaded_block(%Block{number: 2_000})
    |> Core.get_numbers_of_blocks_to_download(20_000)
    |> assert_check([5_000, 6_000])
  end

  test "first block to download number is not zero" do
    start_block_number = 7_000
=======
    state = init_state(opts: [maximum_number_of_pending_blocks: 4])

    {state_after_chunk, block_numbers} = Core.get_numbers_of_blocks_to_download(state, 20_000)
    assert block_numbers == [1_000, 2_000, 3_000, 4_000]

    state_after_process_down =
      state_after_chunk
      |> handle_downloaded_block(%Block{number: 4_000})
      |> handle_downloaded_block(%Block{number: 2_000})

    assert {_, [5_000, 6_000]} = Core.get_numbers_of_blocks_to_download(state_after_process_down, 20_000)
  end

  test "first block to download number is not zero" do
    state = init_state(start_block_number: 7_000, interval: 100, opts: [maximum_number_of_pending_blocks: 4])

    assert {state, [7_100, 7_200, 7_300, 7_400]} = Core.get_numbers_of_blocks_to_download(state, 20_000)
>>>>>>> 9a7d8a42

    start_block_number
    |> Core.init(_interval = 100, _synced_height = 1, maximum_number_of_pending_blocks: 4)
    |> Core.get_numbers_of_blocks_to_download(20_000)
    |> assert_check([7_100, 7_200, 7_300, 7_400])
    |> handle_downloaded_block(%Block{number: 7_200})
    |> Core.handle_downloaded_block({:ok, %Block{number: 7_100}})
    |> assert_check(:ok, [])
  end

  test "does not download same blocks twice and respects increasing next block number" do
<<<<<<< HEAD
    start_block_number = 0
=======
    {state, [1_000, 2_000, 3_000]} =
      init_state(opts: [maximum_number_of_pending_blocks: 5])
      |> Core.get_numbers_of_blocks_to_download(4_000)
>>>>>>> 9a7d8a42

    start_block_number
    |> Core.init(_interval = 1_000, _synced_height = 1, maximum_number_of_pending_blocks: 5)
    |> Core.get_numbers_of_blocks_to_download(4_000)
    |> assert_check([1_000, 2_000, 3_000])
    |> Core.get_numbers_of_blocks_to_download(2_000)
    |> assert_check([])
    |> Core.get_numbers_of_blocks_to_download(8_000)
    |> assert_check([4_000, 5_000])
  end

  test "downloaded duplicated and unexpected block" do
<<<<<<< HEAD
    block_height = 0

    state =
      block_height
      |> Core.init(_interval = 1_000, maximum_number_of_pending_blocks: 5)
=======
    {state, [1_000, 2_000]} =
      init_state(opts: [maximum_number_of_pending_blocks: 5])
>>>>>>> 9a7d8a42
      |> Core.get_numbers_of_blocks_to_download(3_000)
      |> assert_check([1_000, 2_000])

    assert {:error, :duplicate} =
             state
             |> handle_downloaded_block(%Block{number: 2_000})
             |> Core.handle_downloaded_block({:ok, %Block{number: 2_000}})

    assert {:error, :unexpected_block} = state |> Core.handle_downloaded_block({:ok, %Block{number: 3_000}})
  end

  @tag fixtures: [:alice, :bob, :state_alice_deposit]
  test "decodes block and validates transaction execution", %{
    alice: alice,
    bob: bob,
    state_alice_deposit: state_alice_deposit
  } do
    block =
      Block.hashed_txs_at(
        [API.TestHelper.create_recovered([{1, 0, 0, alice}], @eth, [{bob, 7}, {alice, 3}])],
        26_000
      )

    assert {:ok, state, []} = process_single_block(block)
    synced_height = 1

    assert {[{%{transactions: [tx], zero_fee_requirements: fees}, 1}], _, _, _} =
             Core.get_blocks_to_apply(state, [%{blknum: block.number, eth_height: synced_height}], synced_height)

    # check feasibility of transactions from block to consume at the API.State
    assert {:ok, tx_result, _} = API.State.Core.exec(tx, fees, state_alice_deposit)

    assert {:ok, []} = Core.validate_tx_executions([{:ok, tx_result}], block)
  end

  @tag fixtures: [:alice, :bob]
  test "decodes and executes tx with different currencies, always with no fee required", %{alice: alice, bob: bob} do
    other_currency = <<1::160>>

    block =
      Block.hashed_txs_at(
        [
          API.TestHelper.create_recovered([{1, 0, 0, alice}], other_currency, [{bob, 7}, {alice, 3}]),
          API.TestHelper.create_recovered([{2, 0, 0, alice}], @eth, [{bob, 7}, {alice, 3}])
        ],
        26_000
      )

    assert {:ok, state, []} = process_single_block(block)

    synced_height = 1

    assert {[{%{transactions: [_tx1, _tx2], zero_fee_requirements: fees}, 1}], _, _, _} =
             Core.get_blocks_to_apply(state, [%{blknum: block.number, eth_height: synced_height}], synced_height)

    assert fees == %{@eth => 0, other_currency => 0}
  end

  defp process_single_block(%Block{hash: requested_hash} = block) do
    block_height = 25_000
    interval = 1_000

    {state, _} =
<<<<<<< HEAD
      block_height
      |> Core.init(interval, _synced_height = 1)
=======
      init_state(start_block_number: block_height, interval: interval)
>>>>>>> 9a7d8a42
      |> Core.get_numbers_of_blocks_to_download(block_height + 2 * interval)

    assert {:ok, decoded_block} =
             Core.validate_download_response({:ok, block}, requested_hash, block_height + interval, 0, 0)

    Core.handle_downloaded_block(state, {:ok, decoded_block})
  end

  @tag fixtures: [:alice]
  test "does not validate block with invalid hash", %{alice: alice} do
    matching_bad_returned_hash = <<12::256>>
<<<<<<< HEAD
=======
    state = init_state()
>>>>>>> 9a7d8a42

    block = %Block{
      Block.hashed_txs_at(
        [API.TestHelper.create_recovered([{1_000, 20, 0, alice}], @eth, [{alice, 100}])],
        1
      )
      | hash: matching_bad_returned_hash
    }

    assert {:error, :incorrect_hash, matching_bad_returned_hash, 0} ==
             Core.validate_download_response({:ok, block}, matching_bad_returned_hash, 0, 0, 0)

    state = Core.init(_block_height = 0, _interval = 1_000, _synced_height = 1)

    assert {{:needs_stopping, :incorrect_hash}, _,
            [%Event.InvalidBlock{error_type: :incorrect_hash, hash: ^matching_bad_returned_hash, number: 1}]} =
             Core.handle_downloaded_block(state, {:error, :incorrect_hash, matching_bad_returned_hash, 1})
  end

  @tag fixtures: [:alice]
  test "check error returned by decode_block, one of API.Core.recover_tx checks", %{alice: alice} do
    # NOTE: this test only test if API.Core.recover_tx-specific checks are run and errors returned
    #       the more extensive testing of such checks is done in API.CoreTest where it belongs

    %Block{hash: hash} =
      block =
      Block.hashed_txs_at(
        [
          API.TestHelper.create_recovered([{1_000, 20, 0, alice}], @eth, [{alice, 100}]),
          API.TestHelper.create_recovered([], @eth, [{alice, 100}])
        ],
        1
      )

    # a particular API.Core.recover_tx_error instance
    assert {:error, :no_inputs, hash, 1} == Core.validate_download_response({:ok, block}, hash, 1, 0, 0)
  end

  test "check error returned by decode_block, hash mismatch checks" do
    hash = <<12::256>>
    block = Block.hashed_txs_at([], 1)

    assert {:error, :bad_returned_hash, hash, 1} == Core.validate_download_response({:ok, block}, hash, 1, 0, 0)
  end

  test "check error returned by decode_block, API.Core.recover_tx checks" do
    %Block{hash: hash} = block = Block.hashed_txs_at([API.TestHelper.create_recovered([], @eth, [])], 1)

    assert {:error, :no_inputs, hash, 1} == Core.validate_download_response({:ok, block}, hash, 1, 0, 0)
  end

  test "the blknum is overriden by the requested one" do
    %Block{hash: hash} = block = Block.hashed_txs_at([], 1)

    assert {:ok, %{number: 2 = _overridden_number}} = Core.validate_download_response({:ok, block}, hash, 2, 0, 0)
  end

  test "got_block function called once with PotentialWithholding doesn't return BlockWithholding event" do
<<<<<<< HEAD
    block_height = 0

    block_height
    |> Core.init(_interval = 1_000, _synced_height = 1)
    |> Core.get_numbers_of_blocks_to_download(3_000)
    |> assert_check([1_000, 2_000])
    |> Core.handle_downloaded_block(Core.validate_download_response({:error, :error_reason}, <<>>, 2_000, 0))
    |> assert_check(:ok, [])
  end

  test "handle_downloaded_block function called twice with PotentialWithholding returns BlockWithholding event" do
    block_height = 0

    block_height
    |> Core.init(
      _interval = 1_000,
      _synced_height = 1,
      maximum_number_of_pending_blocks: 5,
      maximum_block_withholding_time_ms: 0
    )
    |> Core.get_numbers_of_blocks_to_download(3_000)
    |> assert_check([1_000, 2_000])
    |> Core.handle_downloaded_block(Core.validate_download_response({:error, :error_reason}, <<>>, 2_000, 0))
    |> assert_check(:ok, [])
    |> Core.handle_downloaded_block(Core.validate_download_response({:error, :error_reason}, <<>>, 2_000, 1))
    |> assert_check({:needs_stopping, :withholding}, [%Event.BlockWithholding{blknum: 2000}])
  end

  test "get_numbers_of_blocks_to_download function returns number of potential withholding block which then is canceled" do
    block_height = 0
=======
    {state, [1_000, 2_000]} = init_state() |> Core.get_numbers_of_blocks_to_download(3_000)

    potential_withholding = Core.validate_download_response({:error, :error_reason}, <<>>, 2_000, 0, 0)

    assert {:ok, _, []} = Core.handle_downloaded_block(state, potential_withholding)
  end

  test "handle_downloaded_block function called twice with PotentialWithholding returns BlockWithholding event" do
    {state, [1_000, 2_000]} =
      init_state(opts: [maximum_number_of_pending_blocks: 5, maximum_block_withholding_time_ms: 0])
      |> Core.get_numbers_of_blocks_to_download(3_000)

    potential_withholding = Core.validate_download_response({:error, :error_reason}, <<>>, 2_000, 0, 0)
    assert {:ok, state, []} = Core.handle_downloaded_block(state, potential_withholding)

    potential_withholding = Core.validate_download_response({:error, :error_reason}, <<>>, 2_000, 0, 1)

    assert {{:needs_stopping, :withholding}, _, [%Event.BlockWithholding{blknum: 2000}]} =
             Core.handle_downloaded_block(state, potential_withholding)
  end

  test "get_numbers_of_blocks_to_download function returns number of potential withholding block which then is canceled" do
    {state, [1_000, 2_000, 3_000, 4_000]} =
      init_state(opts: [maximum_number_of_pending_blocks: 4, maximum_block_withholding_time_ms: 0])
      |> Core.get_numbers_of_blocks_to_download(20_000)
>>>>>>> 9a7d8a42

    state =
      block_height
      |> Core.init(
        _interval = 1_000,
        _synced_height = 1,
        maximum_number_of_pending_blocks: 4,
        maximum_block_withholding_time_ms: 0
      )
      |> Core.get_numbers_of_blocks_to_download(20_000)
      |> assert_check([1_000, 2_000, 3_000, 4_000])
      |> handle_downloaded_block(%Block{number: 1_000})
      |> handle_downloaded_block(%Block{number: 2_000})
<<<<<<< HEAD
      |> Core.handle_downloaded_block(Core.validate_download_response({:error, :error_reason}, <<>>, 3_000, 0))
      |> assert_check(:ok, [])

    state
    |> Core.get_numbers_of_blocks_to_download(20_000)
    |> assert_check([5_000, 6_000])

    state
    |> Core.handle_downloaded_block({:ok, %Block{number: 3_000}})
    |> assert_check(:ok, [])
    |> Core.get_numbers_of_blocks_to_download(20_000)
    |> assert_check([5_000, 6_000, 7_000])
  end

  test "get_numbers_of_blocks_to_download function doesn't return next blocks if state doesn't have empty slots left" do
    block_height = 0

    block_height
    |> Core.init(_interval = 1_000, _synced_height = 1, maximum_number_of_pending_blocks: 3)
    |> Core.get_numbers_of_blocks_to_download(20_000)
    |> assert_check([1_000, 2_000, 3_000])
    |> Core.handle_downloaded_block(Core.validate_download_response({:error, :error_reason}, <<>>, 1_000, 0))
    |> assert_check(:ok, [])
    |> Core.handle_downloaded_block(Core.validate_download_response({:error, :error_reason}, <<>>, 2_000, 0))
    |> assert_check(:ok, [])
    |> Core.get_numbers_of_blocks_to_download(20_000)
    |> assert_check([])
  end

  test "handle_downloaded_block function after maximum_block_withholding_time_ms returns BlockWithholding event" do
    block_height = 0

    block_height
    |> Core.init(
      _interval = 1_000,
      _synced_height = 1,
      maximum_number_of_pending_blocks: 4,
      maximum_block_withholding_time_ms: 1000
    )
    |> Core.handle_downloaded_block(Core.validate_download_response({:error, :error_reason}, <<>>, 3_000, 0))
    |> assert_check(:ok, [])
    |> Core.handle_downloaded_block(Core.validate_download_response({:error, :error_reason}, <<>>, 3_000, 500))
    |> assert_check(:ok, [])
    |> Core.handle_downloaded_block(Core.validate_download_response({:error, :error_reason}, <<>>, 3_000, 1000))
    |> assert_check({:needs_stopping, :withholding}, [%Event.BlockWithholding{blknum: 3_000}])
=======

    potential_withholding = Core.validate_download_response({:error, :error_reason}, <<>>, 3_000, 0, 0)
    assert {:ok, state, []} = Core.handle_downloaded_block(state, potential_withholding)

    assert {_, [3000, 5000, 6000]} = Core.get_numbers_of_blocks_to_download(state, 20_000)

    assert {:ok, state, []} = Core.handle_downloaded_block(state, {:ok, %Block{number: 3_000}})

    assert {_, [5000, 6000, 7000, 8000]} = Core.get_numbers_of_blocks_to_download(state, 20_000)
  end

  test "get_numbers_of_blocks_to_download function doesn't return next blocks if state doesn't have empty slots left" do
    {state, [1_000, 2_000, 3_000]} =
      init_state(opts: [maximum_number_of_pending_blocks: 3])
      |> Core.get_numbers_of_blocks_to_download(20_000)

    potential_withholding = Core.validate_download_response({:error, :error_reason}, <<>>, 1_000, 0, 0)
    assert {:ok, state, []} = Core.handle_downloaded_block(state, potential_withholding)

    potential_withholding = Core.validate_download_response({:error, :error_reason}, <<>>, 2_000, 0, 0)
    assert {:ok, state, []} = Core.handle_downloaded_block(state, potential_withholding)

    potential_withholding = Core.validate_download_response({:error, :error_reason}, <<>>, 3_000, 0, 0)
    assert {:ok, state, []} = Core.handle_downloaded_block(state, potential_withholding)

    assert {_, [1000, 2000, 3000]} = Core.get_numbers_of_blocks_to_download(state, 20_000)
  end

  test "handle_downloaded_block function after maximum_block_withholding_time_ms returns BlockWithholding event" do
    state = init_state(opts: [maximum_number_of_pending_blocks: 4, maximum_block_withholding_time_ms: 1000])

    potential_withholding = Core.validate_download_response({:error, :error_reason}, <<>>, 3_000, 0, 0)

    assert {:ok, state, []} = Core.handle_downloaded_block(state, potential_withholding)

    potential_withholding = Core.validate_download_response({:error, :error_reason}, <<>>, 3_000, 0, 500)

    assert {:ok, state, []} = Core.handle_downloaded_block(state, potential_withholding)

    potential_withholding = Core.validate_download_response({:error, :error_reason}, <<>>, 3_000, 0, 1000)

    assert {{:needs_stopping, :withholding}, _state, [%Event.BlockWithholding{blknum: 3_000}]} =
             Core.handle_downloaded_block(state, potential_withholding)
>>>>>>> 9a7d8a42
  end

  test "validate_tx_executions function returns InvalidBlock event" do
    block = %Block{number: 1, hash: <<>>}

<<<<<<< HEAD
    assert {{:needs_stopping, :tx_execution}, [%Event.InvalidBlock{error_type: :tx_execution, hash: "", number: 1}]} =
             Core.validate_tx_executions([{:error, {}}], block)
  end

  test "after detecting twice same maximum possible potential withholdings get_numbers_of_blocks_to_download don't return this block" do
    potential_withholding_1_000 = Core.validate_download_response({:error, :error_reson}, <<>>, 1_000, 0)
    potential_withholding_2_000 = Core.validate_download_response({:error, :error_reson}, <<>>, 2_000, 0)
    block_height = 0
=======
    assert {{:needs_stopping, {:tx_execution, {}}},
            [
              %Event.InvalidBlock{
                error_type: :tx_execution,
                hash: "",
                number: 1
              }
            ]} = Core.validate_tx_executions([{:error, {}}], block)
  end

  test "after detecting twice same maximum possible potential withholdings get_numbers_of_blocks_to_download function still returns those blocks" do
    {state, [1_000, 2_000]} =
      init_state(opts: [maximum_number_of_pending_blocks: 2, maximum_block_withholding_time_ms: 10_000])
      |> Core.get_numbers_of_blocks_to_download(20_000)

    potential_withholding_1_000 = Core.validate_download_response({:error, :error_reson}, <<>>, 1_000, 0, 0)
    potential_withholding_2_000 = Core.validate_download_response({:error, :error_reson}, <<>>, 2_000, 0, 0)
>>>>>>> 9a7d8a42

    block_height
    |> Core.init(
      _interval = 1_000,
      _synced_height = 1,
      maximum_number_of_pending_blocks: 2,
      maximum_block_withholding_time_ms: 10_000
    )
    |> Core.get_numbers_of_blocks_to_download(20_000)
    |> assert_check([1_000, 2_000])
    |> Core.handle_downloaded_block(potential_withholding_1_000)
    |> assert_check(:ok, [])
    |> Core.handle_downloaded_block(potential_withholding_2_000)
    |> assert_check(:ok, [])
    |> Core.get_numbers_of_blocks_to_download(20_000)
    |> assert_check([])
    |> Core.handle_downloaded_block(potential_withholding_1_000)
    |> assert_check(:ok, [])
    |> Core.handle_downloaded_block(potential_withholding_2_000)
    |> assert_check(:ok, [])
    |> Core.get_numbers_of_blocks_to_download(20_000)
    |> assert_check([])
  end

  test "figures out the proper synced height on init" do
    assert 0 == Core.figure_out_exact_sync_height([], 0, 0)
    assert 0 == Core.figure_out_exact_sync_height([], 0, 10)
    assert 1 == Core.figure_out_exact_sync_height([], 1, 10)
    assert 1 == Core.figure_out_exact_sync_height([%{eth_height: 100, blknum: 9}], 1, 10)
    assert 100 == Core.figure_out_exact_sync_height([%{eth_height: 100, blknum: 10}], 1, 10)

    assert 100 ==
             [%{eth_height: 100, blknum: 10}, %{eth_height: 101, blknum: 11}, %{eth_height: 90, blknum: 9}]
             |> Core.figure_out_exact_sync_height(1, 10)
  end

  test "applying block updates height" do
<<<<<<< HEAD
    block_height = 0
=======
    {state, [1_000, 2_000, 3_000]} =
      init_state(synced_height: 0, opts: [maximum_number_of_pending_blocks: 5])
      |> Core.get_numbers_of_blocks_to_download(4_000)

    synced_height = 2
    next_synced_height = synced_height + 1
>>>>>>> 9a7d8a42

    state =
      block_height
      |> Core.init(_interval = 1_000, _synced_height = 0, maximum_number_of_pending_blocks: 5)
      |> Core.get_numbers_of_blocks_to_download(4_000)
      |> assert_check([1_000, 2_000, 3_000])
      |> handle_downloaded_block(%Block{number: 1_000})
      |> handle_downloaded_block(%Block{number: 2_000})
      |> handle_downloaded_block(%Block{number: 3_000})

    synced_height = 2
    next_synced_height = synced_height + 1

    {[{_, ^synced_height}, {_, ^synced_height}], 0, _, state} =
      Core.get_blocks_to_apply(
        state,
        [%{blknum: 1_000, eth_height: synced_height}, %{blknum: 2_000, eth_height: synced_height}],
        synced_height
      )

    {state, 0, []} = Core.apply_block(state, 1_000, synced_height)

    {state, ^synced_height, [{:put, :last_block_getter_eth_height, ^synced_height}]} =
      Core.apply_block(state, 2_000, synced_height)

    {[{_, ^next_synced_height}], ^synced_height, _, state} =
      Core.get_blocks_to_apply(
        state,
        [%{blknum: 3_000, eth_height: next_synced_height}],
        next_synced_height
      )

    {state, ^next_synced_height, [{:put, :last_block_getter_eth_height, ^next_synced_height}]} =
      Core.apply_block(state, 3_000, next_synced_height)

    {_, ^next_synced_height, _, _} = Core.get_blocks_to_apply(state, [], next_synced_height)
  end

<<<<<<< HEAD
  test "gets continous ranges of blocks to apply" do
    block_height = 0
=======
  test "gets continuous ranges of blocks to apply" do
    {state, [1_000, 2_000, 3_000, 4_000]} =
      init_state(synced_height: 0, opts: [maximum_number_of_pending_blocks: 5])
      |> Core.get_numbers_of_blocks_to_download(5_000)
>>>>>>> 9a7d8a42

    state =
      block_height
      |> Core.init(_interval = 1_000, _synced_height = 0, maximum_number_of_pending_blocks: 5)
      |> Core.get_numbers_of_blocks_to_download(5_000)
      |> assert_check([1_000, 2_000, 3_000, 4_000])
      |> handle_downloaded_block(%Block{number: 1_000})
      |> handle_downloaded_block(%Block{number: 3_000})
      |> handle_downloaded_block(%Block{number: 4_000})

    {[{_, 1}], _, _, state} =
      Core.get_blocks_to_apply(
        state,
        [%{blknum: 1_000, eth_height: 1}, %{blknum: 2_000, eth_height: 2}],
        2
      )

    state =
      state
      |> handle_downloaded_block(%Block{number: 2_000})

    {[{_, 2}], _, _, _} =
      Core.get_blocks_to_apply(
        state,
        [%{blknum: 1_000, eth_height: 1}, %{blknum: 2_000, eth_height: 2}],
        2
      )
  end

  test "do not download blocks when there are too many downloaded blocks not yet applied" do
<<<<<<< HEAD
    block_height = 0

    state =
      block_height
      |> Core.init(
        _interval = 1_000,
        _synced_height = 0,
        maximum_number_of_pending_blocks: 5,
        maximum_number_of_unapplied_blocks: 3
      )
=======
    {state, [1_000, 2_000, 3_000]} =
      init_state(synced_height: 0, opts: [maximum_number_of_pending_blocks: 5, maximum_number_of_unapplied_blocks: 3])
>>>>>>> 9a7d8a42
      |> Core.get_numbers_of_blocks_to_download(5_000)
      |> assert_check([1_000, 2_000, 3_000])
      |> Core.get_numbers_of_blocks_to_download(5_000)
      |> assert_check([])
      |> handle_downloaded_block(%Block{number: 1_000})
      |> Core.get_numbers_of_blocks_to_download(5_000)
      |> assert_check([])

    synced_height = 1

    {_, _, _, state} =
      Core.get_blocks_to_apply(
        state,
        [%{blknum: 1_000, eth_height: synced_height}],
        synced_height
      )

    {_, [4_000]} = Core.get_numbers_of_blocks_to_download(state, 5_000)
  end

  test "when State is not at the beginning should not init state properly" do
    start_block_number = 0
    interval = 1_000
    synced_height = 1
    state_at_beginning = false

    assert Core.init(start_block_number, interval, synced_height, state_at_beginning) ==
             {:error, :not_at_block_beginning}
  end

  defp init_state(opts \\ []) do
    defaults = [start_block_number: 0, interval: 1_000, synced_height: 1, state_at_beginning: true, opts: []]

    %{
      start_block_number: start_block_number,
      interval: interval,
      synced_height: synced_height,
      state_at_beginning: state_at_beginning,
      opts: opts
    } = defaults |> Keyword.merge(opts) |> Map.new()

    {:ok, state} = Core.init(start_block_number, interval, synced_height, state_at_beginning, opts)
    state
  end

  describe "WatcherDB idempotency:" do
    test "prevents older or block with the same blknum as previously consumed" do
      last_persisted_block = 3000

      assert [] == Core.ensure_block_imported_once(%Block{number: 2000}, 1, last_persisted_block)
      assert [] == Core.ensure_block_imported_once(%Block{number: last_persisted_block}, 1, last_persisted_block)
    end

    test "allows newer blocks to get consumed" do
      last_persisted_block = 3000

      assert [
               %{
                 eth_height: 1,
                 blknum: 4000,
                 blkhash: <<0::256>>,
                 timestamp: 0,
                 transactions: []
               }
             ] ==
               Core.ensure_block_imported_once(
                 %{number: 4000, transactions: [], hash: <<0::256>>, timestamp: 0},
                 1,
                 last_persisted_block
               )
    end

    test "do not hold blocks when not properly initialized or DB empty" do
      assert [
               %{
                 eth_height: 1,
                 blknum: 4000,
                 blkhash: <<0::256>>,
                 timestamp: 0,
                 transactions: []
               }
             ] ==
               Core.ensure_block_imported_once(
                 %{number: 4000, transactions: [], hash: <<0::256>>, timestamp: 0},
                 1,
                 nil
               )
    end
  end
end<|MERGE_RESOLUTION|>--- conflicted
+++ resolved
@@ -42,11 +42,9 @@
   end
 
   test "get numbers of blocks to download" do
-<<<<<<< HEAD
-    start_block_number = 0
-
-    start_block_number
-    |> Core.init(_interval = 1_000, _synced_height = 1, maximum_number_of_pending_blocks: 4)
+    state = init_state(opts: [maximum_number_of_pending_blocks: 4])
+
+    state
     |> Core.get_numbers_of_blocks_to_download(20_000)
     |> assert_check([1_000, 2_000, 3_000, 4_000])
     |> handle_downloaded_block(%Block{number: 4_000})
@@ -56,29 +54,9 @@
   end
 
   test "first block to download number is not zero" do
-    start_block_number = 7_000
-=======
-    state = init_state(opts: [maximum_number_of_pending_blocks: 4])
-
-    {state_after_chunk, block_numbers} = Core.get_numbers_of_blocks_to_download(state, 20_000)
-    assert block_numbers == [1_000, 2_000, 3_000, 4_000]
-
-    state_after_process_down =
-      state_after_chunk
-      |> handle_downloaded_block(%Block{number: 4_000})
-      |> handle_downloaded_block(%Block{number: 2_000})
-
-    assert {_, [5_000, 6_000]} = Core.get_numbers_of_blocks_to_download(state_after_process_down, 20_000)
-  end
-
-  test "first block to download number is not zero" do
     state = init_state(start_block_number: 7_000, interval: 100, opts: [maximum_number_of_pending_blocks: 4])
 
-    assert {state, [7_100, 7_200, 7_300, 7_400]} = Core.get_numbers_of_blocks_to_download(state, 20_000)
->>>>>>> 9a7d8a42
-
-    start_block_number
-    |> Core.init(_interval = 100, _synced_height = 1, maximum_number_of_pending_blocks: 4)
+    state
     |> Core.get_numbers_of_blocks_to_download(20_000)
     |> assert_check([7_100, 7_200, 7_300, 7_400])
     |> handle_downloaded_block(%Block{number: 7_200})
@@ -87,16 +65,9 @@
   end
 
   test "does not download same blocks twice and respects increasing next block number" do
-<<<<<<< HEAD
-    start_block_number = 0
-=======
-    {state, [1_000, 2_000, 3_000]} =
-      init_state(opts: [maximum_number_of_pending_blocks: 5])
-      |> Core.get_numbers_of_blocks_to_download(4_000)
->>>>>>> 9a7d8a42
-
-    start_block_number
-    |> Core.init(_interval = 1_000, _synced_height = 1, maximum_number_of_pending_blocks: 5)
+    state = init_state(opts: [maximum_number_of_pending_blocks: 5])
+
+    state
     |> Core.get_numbers_of_blocks_to_download(4_000)
     |> assert_check([1_000, 2_000, 3_000])
     |> Core.get_numbers_of_blocks_to_download(2_000)
@@ -106,16 +77,8 @@
   end
 
   test "downloaded duplicated and unexpected block" do
-<<<<<<< HEAD
-    block_height = 0
-
-    state =
-      block_height
-      |> Core.init(_interval = 1_000, maximum_number_of_pending_blocks: 5)
-=======
-    {state, [1_000, 2_000]} =
+    state =
       init_state(opts: [maximum_number_of_pending_blocks: 5])
->>>>>>> 9a7d8a42
       |> Core.get_numbers_of_blocks_to_download(3_000)
       |> assert_check([1_000, 2_000])
 
@@ -124,7 +87,7 @@
              |> handle_downloaded_block(%Block{number: 2_000})
              |> Core.handle_downloaded_block({:ok, %Block{number: 2_000}})
 
-    assert {:error, :unexpected_block} = state |> Core.handle_downloaded_block({:ok, %Block{number: 3_000}})
+    assert {:error, :unexpected_blok} = state |> Core.handle_downloaded_block({:ok, %Block{number: 3_000}})
   end
 
   @tag fixtures: [:alice, :bob, :state_alice_deposit]
@@ -179,12 +142,7 @@
     interval = 1_000
 
     {state, _} =
-<<<<<<< HEAD
-      block_height
-      |> Core.init(interval, _synced_height = 1)
-=======
       init_state(start_block_number: block_height, interval: interval)
->>>>>>> 9a7d8a42
       |> Core.get_numbers_of_blocks_to_download(block_height + 2 * interval)
 
     assert {:ok, decoded_block} =
@@ -196,10 +154,7 @@
   @tag fixtures: [:alice]
   test "does not validate block with invalid hash", %{alice: alice} do
     matching_bad_returned_hash = <<12::256>>
-<<<<<<< HEAD
-=======
     state = init_state()
->>>>>>> 9a7d8a42
 
     block = %Block{
       Block.hashed_txs_at(
@@ -211,8 +166,6 @@
 
     assert {:error, :incorrect_hash, matching_bad_returned_hash, 0} ==
              Core.validate_download_response({:ok, block}, matching_bad_returned_hash, 0, 0, 0)
-
-    state = Core.init(_block_height = 0, _interval = 1_000, _synced_height = 1)
 
     assert {{:needs_stopping, :incorrect_hash}, _,
             [%Event.InvalidBlock{error_type: :incorrect_hash, hash: ^matching_bad_returned_hash, number: 1}]} =
@@ -258,79 +211,31 @@
   end
 
   test "got_block function called once with PotentialWithholding doesn't return BlockWithholding event" do
-<<<<<<< HEAD
-    block_height = 0
-
-    block_height
-    |> Core.init(_interval = 1_000, _synced_height = 1)
+    init_state()
     |> Core.get_numbers_of_blocks_to_download(3_000)
     |> assert_check([1_000, 2_000])
-    |> Core.handle_downloaded_block(Core.validate_download_response({:error, :error_reason}, <<>>, 2_000, 0))
+    |> Core.handle_downloaded_block(Core.validate_download_response({:error, :error_reason}, <<>>, 2_000, 0, 0))
     |> assert_check(:ok, [])
   end
 
   test "handle_downloaded_block function called twice with PotentialWithholding returns BlockWithholding event" do
-    block_height = 0
-
-    block_height
-    |> Core.init(
-      _interval = 1_000,
-      _synced_height = 1,
-      maximum_number_of_pending_blocks: 5,
-      maximum_block_withholding_time_ms: 0
-    )
+    init_state(opts: [maximum_number_of_pending_blocks: 5, maximum_block_withholding_time_ms: 0])
     |> Core.get_numbers_of_blocks_to_download(3_000)
     |> assert_check([1_000, 2_000])
-    |> Core.handle_downloaded_block(Core.validate_download_response({:error, :error_reason}, <<>>, 2_000, 0))
-    |> assert_check(:ok, [])
-    |> Core.handle_downloaded_block(Core.validate_download_response({:error, :error_reason}, <<>>, 2_000, 1))
+    |> Core.handle_downloaded_block(Core.validate_download_response({:error, :error_reason}, <<>>, 2_000, 0, 0))
+    |> assert_check(:ok, [])
+    |> Core.handle_downloaded_block(Core.validate_download_response({:error, :error_reason}, <<>>, 2_000, 0, 1))
     |> assert_check({:needs_stopping, :withholding}, [%Event.BlockWithholding{blknum: 2000}])
   end
 
   test "get_numbers_of_blocks_to_download function returns number of potential withholding block which then is canceled" do
-    block_height = 0
-=======
-    {state, [1_000, 2_000]} = init_state() |> Core.get_numbers_of_blocks_to_download(3_000)
-
-    potential_withholding = Core.validate_download_response({:error, :error_reason}, <<>>, 2_000, 0, 0)
-
-    assert {:ok, _, []} = Core.handle_downloaded_block(state, potential_withholding)
-  end
-
-  test "handle_downloaded_block function called twice with PotentialWithholding returns BlockWithholding event" do
-    {state, [1_000, 2_000]} =
-      init_state(opts: [maximum_number_of_pending_blocks: 5, maximum_block_withholding_time_ms: 0])
-      |> Core.get_numbers_of_blocks_to_download(3_000)
-
-    potential_withholding = Core.validate_download_response({:error, :error_reason}, <<>>, 2_000, 0, 0)
-    assert {:ok, state, []} = Core.handle_downloaded_block(state, potential_withholding)
-
-    potential_withholding = Core.validate_download_response({:error, :error_reason}, <<>>, 2_000, 0, 1)
-
-    assert {{:needs_stopping, :withholding}, _, [%Event.BlockWithholding{blknum: 2000}]} =
-             Core.handle_downloaded_block(state, potential_withholding)
-  end
-
-  test "get_numbers_of_blocks_to_download function returns number of potential withholding block which then is canceled" do
-    {state, [1_000, 2_000, 3_000, 4_000]} =
+    state =
       init_state(opts: [maximum_number_of_pending_blocks: 4, maximum_block_withholding_time_ms: 0])
-      |> Core.get_numbers_of_blocks_to_download(20_000)
->>>>>>> 9a7d8a42
-
-    state =
-      block_height
-      |> Core.init(
-        _interval = 1_000,
-        _synced_height = 1,
-        maximum_number_of_pending_blocks: 4,
-        maximum_block_withholding_time_ms: 0
-      )
       |> Core.get_numbers_of_blocks_to_download(20_000)
       |> assert_check([1_000, 2_000, 3_000, 4_000])
       |> handle_downloaded_block(%Block{number: 1_000})
       |> handle_downloaded_block(%Block{number: 2_000})
-<<<<<<< HEAD
-      |> Core.handle_downloaded_block(Core.validate_download_response({:error, :error_reason}, <<>>, 3_000, 0))
+      |> Core.handle_downloaded_block(Core.validate_download_response({:error, :error_reason}, <<>>, 3_000, 0, 0))
       |> assert_check(:ok, [])
 
     state
@@ -345,96 +250,32 @@
   end
 
   test "get_numbers_of_blocks_to_download function doesn't return next blocks if state doesn't have empty slots left" do
-    block_height = 0
-
-    block_height
-    |> Core.init(_interval = 1_000, _synced_height = 1, maximum_number_of_pending_blocks: 3)
+    init_state(opts: [maximum_number_of_pending_blocks: 3])
     |> Core.get_numbers_of_blocks_to_download(20_000)
     |> assert_check([1_000, 2_000, 3_000])
-    |> Core.handle_downloaded_block(Core.validate_download_response({:error, :error_reason}, <<>>, 1_000, 0))
-    |> assert_check(:ok, [])
-    |> Core.handle_downloaded_block(Core.validate_download_response({:error, :error_reason}, <<>>, 2_000, 0))
+    |> Core.handle_downloaded_block(Core.validate_download_response({:error, :error_reason}, <<>>, 1_000, 0, 0))
+    |> assert_check(:ok, [])
+    |> Core.handle_downloaded_block(Core.validate_download_response({:error, :error_reason}, <<>>, 2_000, 0, 0))
+    |> assert_check(:ok, [])
+    |> Core.handle_downloaded_block(Core.validate_download_response({:error, :error_reason}, <<>>, 3_000, 0, 0))
     |> assert_check(:ok, [])
     |> Core.get_numbers_of_blocks_to_download(20_000)
     |> assert_check([])
   end
 
   test "handle_downloaded_block function after maximum_block_withholding_time_ms returns BlockWithholding event" do
-    block_height = 0
-
-    block_height
-    |> Core.init(
-      _interval = 1_000,
-      _synced_height = 1,
-      maximum_number_of_pending_blocks: 4,
-      maximum_block_withholding_time_ms: 1000
-    )
-    |> Core.handle_downloaded_block(Core.validate_download_response({:error, :error_reason}, <<>>, 3_000, 0))
-    |> assert_check(:ok, [])
-    |> Core.handle_downloaded_block(Core.validate_download_response({:error, :error_reason}, <<>>, 3_000, 500))
-    |> assert_check(:ok, [])
-    |> Core.handle_downloaded_block(Core.validate_download_response({:error, :error_reason}, <<>>, 3_000, 1000))
+    init_state(opts: [maximum_number_of_pending_blocks: 4, maximum_block_withholding_time_ms: 1000])
+    |> Core.handle_downloaded_block(Core.validate_download_response({:error, :error_reason}, <<>>, 3_000, 0, 0))
+    |> assert_check(:ok, [])
+    |> Core.handle_downloaded_block(Core.validate_download_response({:error, :error_reason}, <<>>, 3_000, 0, 500))
+    |> assert_check(:ok, [])
+    |> Core.handle_downloaded_block(Core.validate_download_response({:error, :error_reason}, <<>>, 3_000, 0, 1000))
     |> assert_check({:needs_stopping, :withholding}, [%Event.BlockWithholding{blknum: 3_000}])
-=======
-
-    potential_withholding = Core.validate_download_response({:error, :error_reason}, <<>>, 3_000, 0, 0)
-    assert {:ok, state, []} = Core.handle_downloaded_block(state, potential_withholding)
-
-    assert {_, [3000, 5000, 6000]} = Core.get_numbers_of_blocks_to_download(state, 20_000)
-
-    assert {:ok, state, []} = Core.handle_downloaded_block(state, {:ok, %Block{number: 3_000}})
-
-    assert {_, [5000, 6000, 7000, 8000]} = Core.get_numbers_of_blocks_to_download(state, 20_000)
-  end
-
-  test "get_numbers_of_blocks_to_download function doesn't return next blocks if state doesn't have empty slots left" do
-    {state, [1_000, 2_000, 3_000]} =
-      init_state(opts: [maximum_number_of_pending_blocks: 3])
-      |> Core.get_numbers_of_blocks_to_download(20_000)
-
-    potential_withholding = Core.validate_download_response({:error, :error_reason}, <<>>, 1_000, 0, 0)
-    assert {:ok, state, []} = Core.handle_downloaded_block(state, potential_withholding)
-
-    potential_withholding = Core.validate_download_response({:error, :error_reason}, <<>>, 2_000, 0, 0)
-    assert {:ok, state, []} = Core.handle_downloaded_block(state, potential_withholding)
-
-    potential_withholding = Core.validate_download_response({:error, :error_reason}, <<>>, 3_000, 0, 0)
-    assert {:ok, state, []} = Core.handle_downloaded_block(state, potential_withholding)
-
-    assert {_, [1000, 2000, 3000]} = Core.get_numbers_of_blocks_to_download(state, 20_000)
-  end
-
-  test "handle_downloaded_block function after maximum_block_withholding_time_ms returns BlockWithholding event" do
-    state = init_state(opts: [maximum_number_of_pending_blocks: 4, maximum_block_withholding_time_ms: 1000])
-
-    potential_withholding = Core.validate_download_response({:error, :error_reason}, <<>>, 3_000, 0, 0)
-
-    assert {:ok, state, []} = Core.handle_downloaded_block(state, potential_withholding)
-
-    potential_withholding = Core.validate_download_response({:error, :error_reason}, <<>>, 3_000, 0, 500)
-
-    assert {:ok, state, []} = Core.handle_downloaded_block(state, potential_withholding)
-
-    potential_withholding = Core.validate_download_response({:error, :error_reason}, <<>>, 3_000, 0, 1000)
-
-    assert {{:needs_stopping, :withholding}, _state, [%Event.BlockWithholding{blknum: 3_000}]} =
-             Core.handle_downloaded_block(state, potential_withholding)
->>>>>>> 9a7d8a42
   end
 
   test "validate_tx_executions function returns InvalidBlock event" do
     block = %Block{number: 1, hash: <<>>}
 
-<<<<<<< HEAD
-    assert {{:needs_stopping, :tx_execution}, [%Event.InvalidBlock{error_type: :tx_execution, hash: "", number: 1}]} =
-             Core.validate_tx_executions([{:error, {}}], block)
-  end
-
-  test "after detecting twice same maximum possible potential withholdings get_numbers_of_blocks_to_download don't return this block" do
-    potential_withholding_1_000 = Core.validate_download_response({:error, :error_reson}, <<>>, 1_000, 0)
-    potential_withholding_2_000 = Core.validate_download_response({:error, :error_reson}, <<>>, 2_000, 0)
-    block_height = 0
-=======
     assert {{:needs_stopping, {:tx_execution, {}}},
             [
               %Event.InvalidBlock{
@@ -445,22 +286,11 @@
             ]} = Core.validate_tx_executions([{:error, {}}], block)
   end
 
-  test "after detecting twice same maximum possible potential withholdings get_numbers_of_blocks_to_download function still returns those blocks" do
-    {state, [1_000, 2_000]} =
-      init_state(opts: [maximum_number_of_pending_blocks: 2, maximum_block_withholding_time_ms: 10_000])
-      |> Core.get_numbers_of_blocks_to_download(20_000)
-
+  test "after detecting twice same maximum possible potential withholdings get_numbers_of_blocks_to_download don't return this block" do
     potential_withholding_1_000 = Core.validate_download_response({:error, :error_reson}, <<>>, 1_000, 0, 0)
     potential_withholding_2_000 = Core.validate_download_response({:error, :error_reson}, <<>>, 2_000, 0, 0)
->>>>>>> 9a7d8a42
-
-    block_height
-    |> Core.init(
-      _interval = 1_000,
-      _synced_height = 1,
-      maximum_number_of_pending_blocks: 2,
-      maximum_block_withholding_time_ms: 10_000
-    )
+
+    init_state(opts: [maximum_number_of_pending_blocks: 2, maximum_block_withholding_time_ms: 10_000])
     |> Core.get_numbers_of_blocks_to_download(20_000)
     |> assert_check([1_000, 2_000])
     |> Core.handle_downloaded_block(potential_withholding_1_000)
@@ -490,20 +320,8 @@
   end
 
   test "applying block updates height" do
-<<<<<<< HEAD
-    block_height = 0
-=======
-    {state, [1_000, 2_000, 3_000]} =
+    state =
       init_state(synced_height: 0, opts: [maximum_number_of_pending_blocks: 5])
-      |> Core.get_numbers_of_blocks_to_download(4_000)
-
-    synced_height = 2
-    next_synced_height = synced_height + 1
->>>>>>> 9a7d8a42
-
-    state =
-      block_height
-      |> Core.init(_interval = 1_000, _synced_height = 0, maximum_number_of_pending_blocks: 5)
       |> Core.get_numbers_of_blocks_to_download(4_000)
       |> assert_check([1_000, 2_000, 3_000])
       |> handle_downloaded_block(%Block{number: 1_000})
@@ -538,19 +356,9 @@
     {_, ^next_synced_height, _, _} = Core.get_blocks_to_apply(state, [], next_synced_height)
   end
 
-<<<<<<< HEAD
   test "gets continous ranges of blocks to apply" do
-    block_height = 0
-=======
-  test "gets continuous ranges of blocks to apply" do
-    {state, [1_000, 2_000, 3_000, 4_000]} =
+    state =
       init_state(synced_height: 0, opts: [maximum_number_of_pending_blocks: 5])
-      |> Core.get_numbers_of_blocks_to_download(5_000)
->>>>>>> 9a7d8a42
-
-    state =
-      block_height
-      |> Core.init(_interval = 1_000, _synced_height = 0, maximum_number_of_pending_blocks: 5)
       |> Core.get_numbers_of_blocks_to_download(5_000)
       |> assert_check([1_000, 2_000, 3_000, 4_000])
       |> handle_downloaded_block(%Block{number: 1_000})
@@ -577,21 +385,8 @@
   end
 
   test "do not download blocks when there are too many downloaded blocks not yet applied" do
-<<<<<<< HEAD
-    block_height = 0
-
-    state =
-      block_height
-      |> Core.init(
-        _interval = 1_000,
-        _synced_height = 0,
-        maximum_number_of_pending_blocks: 5,
-        maximum_number_of_unapplied_blocks: 3
-      )
-=======
-    {state, [1_000, 2_000, 3_000]} =
+    state =
       init_state(synced_height: 0, opts: [maximum_number_of_pending_blocks: 5, maximum_number_of_unapplied_blocks: 3])
->>>>>>> 9a7d8a42
       |> Core.get_numbers_of_blocks_to_download(5_000)
       |> assert_check([1_000, 2_000, 3_000])
       |> Core.get_numbers_of_blocks_to_download(5_000)
