--- conflicted
+++ resolved
@@ -25,20 +25,14 @@
   alias OMG.Eth
   alias OMG.Watcher.BlockGetter.Core
   alias OMG.Watcher.DB
-  alias OMG.Watcher.Eventer.Event
 
   use GenServer
   use OMG.API.LoggerExt
 
   @spec download_block(pos_integer()) ::
           {:ok, Block.t() | Core.PotentialWithholding.t()} | {:error, Core.block_error(), binary(), pos_integer()}
-<<<<<<< HEAD
-  defp download_block(requested_number) do
-    {:ok, {requested_hash, _time}} = Eth.RootChain.get_child_chain(requested_number)
-=======
   def download_block(requested_number) do
     {:ok, {requested_hash, block_timestamp}} = Eth.RootChain.get_child_chain(requested_number)
->>>>>>> 9a7d8a42
     response = OMG.JSONRPC.Client.call(:get_block, %{hash: requested_hash})
 
     Core.validate_download_response(
@@ -56,9 +50,8 @@
         state
       ) do
     tx_exec_results = for tx <- transactions, do: OMG.API.State.exec(tx, fees)
+
     {continue, events} = Core.validate_tx_executions(tx_exec_results, block)
-<<<<<<< HEAD
-=======
 
     # TODO: Unfortunately due to strange issue with SQLite on tests we cannot fetch this number at init
     # as it was tried in c972be3831bc2eab7a8816ae408a6195ba2f3ef4,
@@ -66,19 +59,15 @@
     last_persisted_block = DB.Block.get_max_blknum()
     blocks_to_persist = Core.ensure_block_imported_once(block, block_rootchain_height, last_persisted_block)
 
->>>>>>> 9a7d8a42
     EventerAPI.emit_events(events)
 
     with :ok <- continue do
       _ = Enum.map(blocks_to_persist, &DB.Transaction.update_with/1)
 
       _ = Logger.info(fn -> "Applied block \##{inspect(blknum)}" end)
-<<<<<<< HEAD
-=======
       {:ok, next_child} = Eth.RootChain.get_current_child_block()
       {state, blocks_numbers} = Core.get_numbers_of_blocks_to_download(state, next_child)
       :ok = run_block_download_task(blocks_numbers)
->>>>>>> 9a7d8a42
 
       :ok = OMG.API.State.close_block(block_rootchain_height)
 
@@ -147,16 +136,12 @@
   def handle_info(msg, state)
 
   def handle_info(:producer, state) do
-<<<<<<< HEAD
-    new_state = run_block_download_task(state)
-=======
     {:ok, next_child} = Eth.RootChain.get_current_child_block()
 
     {new_state, blocks_numbers} = Core.get_numbers_of_blocks_to_download(state, next_child)
 
     :ok = run_block_download_task(blocks_numbers)
 
->>>>>>> 9a7d8a42
     {:ok, _} = :timer.send_after(2_000, self(), :producer)
     {:noreply, new_state}
   end
@@ -164,11 +149,11 @@
   def handle_info({_ref, {:downloaded_block, response}}, state) do
     # 1/ process the block that arrived and consume
     {continue, new_state, events} = Core.handle_downloaded_block(state, response)
+
     EventerAPI.emit_events(events)
 
     with :ok <- continue do
-      _ = Enum.map(events, fn %Event.InvalidBlock{number: number} -> download_block(number) end)
-      {:noreply, run_block_download_task(new_state)}
+      {:noreply, new_state}
     else
       {:needs_stopping, reason} ->
         _ = Logger.error(fn -> "Stopping #{inspect(__MODULE__)} because of #{inspect(reason)}" end)
@@ -198,36 +183,12 @@
     end
   end
 
-<<<<<<< HEAD
-  # The purpose of this function is to ensure contract between shell and db code
-  @spec to_mined_block(map(), pos_integer()) :: DB.Transaction.mined_block()
-  defp to_mined_block(block, eth_height) do
-    %{
-      eth_height: eth_height,
-      blknum: block.number,
-      transactions: block.transactions
-    }
-  end
-
-  defp run_block_download_task(state) do
-    {:ok, next_child} = Eth.RootChain.get_current_child_block()
-    {new_state, blocks_numbers} = Core.get_numbers_of_blocks_to_download(state, next_child)
-
-    _ =
-      Logger.info(fn ->
-        "Child chain seen at block \##{inspect(next_child)}. Downloading blocks #{inspect(blocks_numbers)}"
-      end)
-
-=======
   defp run_block_download_task(blocks_numbers) do
->>>>>>> 9a7d8a42
     blocks_numbers
     |> Enum.each(
       # captures the result in handle_info/2 with the atom: downloaded_block
       &Task.async(fn -> {:downloaded_block, download_block(&1)} end)
     )
-
-    new_state
   end
 
   defp schedule_sync_height(interval) do
