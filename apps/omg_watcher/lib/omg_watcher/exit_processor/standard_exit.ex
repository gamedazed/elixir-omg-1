--- conflicted
+++ resolved
@@ -96,11 +96,7 @@
     # temporarily assigning ethereum_block_time_seconds= 1, will be removed on merge of #1495
     late_invalid_exits =
       Enum.filter(invalid_exits, fn {_, %ExitInfo{eth_height: eth_height}} ->
-<<<<<<< HEAD
         eth_height + sla_seconds / 1 <= eth_height_now
-=======
-        eth_height + sla_margin <= eth_height_now
->>>>>>> e8d486d2
       end)
 
     {Map.new(invalid_exits), Map.new(late_invalid_exits)}
