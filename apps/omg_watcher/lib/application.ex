# Copyright 2018 OmiseGO Pte Ltd
#
# Licensed under the Apache License, Version 2.0 (the "License");
# you may not use this file except in compliance with the License.
# You may obtain a copy of the License at
#
#     http://www.apache.org/licenses/LICENSE-2.0
#
# Unless required by applicable law or agreed to in writing, software
# distributed under the License is distributed on an "AS IS" BASIS,
# WITHOUT WARRANTIES OR CONDITIONS OF ANY KIND, either express or implied.
# See the License for the specific language governing permissions and
# limitations under the License.

defmodule OMG.Watcher.Application do
  @moduledoc false
  use Application
  use OMG.API.LoggerExt

  def start(_type, _args) do
    DeferredConfig.populate(:omg_watcher)
    start_root_supervisor()
  end

  def start_root_supervisor do
    # root supervisor must stop whenever any of its children goes down

    children = [
      %{
        id: OMG.Watcher.Supervisor,
        start: {__MODULE__, :start_watcher_supervisor, []},
        restart: :permanent,
        type: :supervisor
      },
      %{
        id: OMG.Watcher.BlockGetter.Supervisor,
        start: {OMG.Watcher.BlockGetter.Supervisor, :start_link, []},
        restart: :permanent,
        type: :supervisor
      }
    ]

    opts = [
      strategy: :one_for_one,
      # whenever any of supervisor's children goes down, so it does
      max_restarts: 0,
      name: OMG.Watcher.RootSupervisor
    ]

    Supervisor.start_link(children, opts)
  end

  def start_watcher_supervisor do
    # Define workers and child supervisors to be supervised
    deposit_finality_margin = Application.fetch_env!(:omg_api, :deposit_finality_margin)
    exit_finality_margin = Application.fetch_env!(:omg_watcher, :exit_finality_margin)

    children = [
      # Start the Ecto repository
      %{
        id: OMG.Watcher.DB.Repo,
        start: {OMG.Watcher.DB.Repo, :start_link, []},
        type: :supervisor
      },
      # Start workers
      {OMG.Watcher.Eventer, []},
      {
        OMG.API.RootChainCoordinator,
<<<<<<< HEAD
        [:in_flight_exit, :piggyback, :depositor, :exit_processor, :exit_finalizer, :exit_challenger, OMG.Watcher.BlockGetter]
=======
        %{
          OMG.Watcher.BlockGetter => %{sync_mode: :sync_with_coordinator},
          depositor: %{sync_mode: :sync_with_coordinator},
          exit_processor: %{sync_mode: :sync_with_root_chain},
          exit_finalizer: %{sync_mode: :sync_with_coordinator},
          exit_challenger: %{sync_mode: :sync_with_root_chain}
        }
>>>>>>> a37a2ed9
      },
      OMG.API.Application.in_flight_exit_child(deposit_finality_margin),
      OMG.API.Application.piggyback_in_flight_child(deposit_finality_margin),
      %{
        id: :depositor,
        start:
          {OMG.API.EthereumEventListener, :start_link,
           [
             %{
               block_finality_margin: deposit_finality_margin,
               synced_height_update_key: :last_depositor_eth_height,
               service_name: :depositor,
               get_events_callback: &OMG.Eth.RootChain.get_deposits/2,
               process_events_callback: &deposit_events_callback/1,
               get_last_synced_height_callback: &OMG.DB.last_depositor_eth_height/0
             }
           ]}
      },
      {OMG.Watcher.ExitProcessor, []},
      %{
        id: :exit_processor,
        start:
          {OMG.API.EthereumEventListener, :start_link,
           [
             %{
               block_finality_margin: exit_finality_margin,
               synced_height_update_key: :last_exit_processor_eth_height,
               service_name: :exit_processor,
               get_events_callback: &OMG.Eth.RootChain.get_exits/2,
               process_events_callback: &OMG.Watcher.ExitProcessor.new_exits/1,
               get_last_synced_height_callback: &OMG.DB.last_exit_processor_eth_height/0
             }
           ]}
      },
      %{
        id: :exit_finalizer,
        start:
          {OMG.API.EthereumEventListener, :start_link,
           [
             %{
               block_finality_margin: 0,
               synced_height_update_key: :last_exit_finalizer_eth_height,
               service_name: :exit_finalizer,
               get_events_callback: &OMG.Eth.RootChain.get_finalizations/2,
               process_events_callback: &OMG.Watcher.ExitProcessor.finalize_exits/1,
               get_last_synced_height_callback: &OMG.DB.last_exit_finalizer_eth_height/0
             }
           ]}
      },
      %{
        id: :exit_challenger,
        start:
          {OMG.API.EthereumEventListener, :start_link,
           [
             %{
               block_finality_margin: exit_finality_margin,
               synced_height_update_key: :last_exit_challenger_eth_height,
               service_name: :exit_challenger,
               get_events_callback: &OMG.Eth.RootChain.get_challenges/2,
               process_events_callback: &OMG.Watcher.ExitProcessor.challenge_exits/1,
               get_last_synced_height_callback: &OMG.DB.last_exit_challenger_eth_height/0
             }
           ]}
      },
      # Start the endpoint when the application starts
      %{
        id: OMG.Watcher.Web.Endpoint,
        start: {OMG.Watcher.Web.Endpoint, :start_link, []},
        type: :supervisor
      }
    ]

    _ = Logger.info(fn -> "Started application OMG.Watcher.Application" end)

    opts = [strategy: :one_for_one, name: OMG.Watcher.Supervisor]
    Supervisor.start_link(children, opts)
  end

  # Tell Phoenix to update the endpoint configuration
  # whenever the application is updated.
  def config_change(changed, _new, removed) do
    OMG.Watcher.Web.Endpoint.config_change(changed, removed)
    :ok
  end

  defp deposit_events_callback(deposits) do
    {:ok, _} = result = OMG.API.State.deposit(deposits)
    _ = OMG.Watcher.DB.EthEvent.insert_deposits(deposits)
    result
  end
end<|MERGE_RESOLUTION|>--- conflicted
+++ resolved
@@ -66,17 +66,15 @@
       {OMG.Watcher.Eventer, []},
       {
         OMG.API.RootChainCoordinator,
-<<<<<<< HEAD
-        [:in_flight_exit, :piggyback, :depositor, :exit_processor, :exit_finalizer, :exit_challenger, OMG.Watcher.BlockGetter]
-=======
         %{
           OMG.Watcher.BlockGetter => %{sync_mode: :sync_with_coordinator},
           depositor: %{sync_mode: :sync_with_coordinator},
           exit_processor: %{sync_mode: :sync_with_root_chain},
           exit_finalizer: %{sync_mode: :sync_with_coordinator},
-          exit_challenger: %{sync_mode: :sync_with_root_chain}
+          exit_challenger: %{sync_mode: :sync_with_root_chain},
+          in_flight_exit: %{sync_mode: :sync_with_coordinator},
+          piggyback: %{sync_mode: :sync_with_coordinator}
         }
->>>>>>> a37a2ed9
       },
       OMG.API.Application.in_flight_exit_child(deposit_finality_margin),
       OMG.API.Application.piggyback_in_flight_child(deposit_finality_margin),
