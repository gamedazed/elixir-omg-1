--- conflicted
+++ resolved
@@ -27,14 +27,7 @@
 # Dev sqllite db
 *ecto_simple.sqlite3*
 
-<<<<<<< HEAD
-Makefile
-=======
 Makefile
 
-# Performance test results
-*.statistics
-
 # Developers config file
-your_config_file.exs
->>>>>>> c7ac3187
+your_config_file.exs