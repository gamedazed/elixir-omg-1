--- conflicted
+++ resolved
@@ -21,16 +21,13 @@
   * `ex_rlp`, MIT, https://hex.pm/packages/ex_rlp
   * `blockchain`, MIT, https://hex.pm/packages/blockchain
   * `libsecp256k1`, MIT, https://hex.pm/packages/libsecp256k1
-<<<<<<< HEAD
   * `exleveldb`, Apache 2.0, https://hex.pm/packages/exleveldb
   * `merkle_tree`, MIT, https://hex.pm/packages/merkle_tree
-
-=======
   * `abi`, , https://github.com/omisego/abi.git
   * `porcelain`, MIT, https://hex.pm/packages/porcelain 
   * `temp`, MIT, https://hex.pm/packages/temp
   * `ethereumex`, MIT, https://github.com/omisego/ethereumex.git
->>>>>>> 28c9dbc7
+
 
 ## Likely to be redistributed
 
