--- conflicted
+++ resolved
@@ -61,10 +61,6 @@
 # submits a transaction to the child chain
 # this only will work after the deposit has been "consumed" by the child chain, be patient (~15sec)
 # use the hex-encoded tx bytes and `transaction.submit` Http-RPC method described in README.md for child chain server
-<<<<<<< HEAD
-
-=======
->>>>>>> 42d69246
 %{"data" => %{"tx_hash" => tx1_hash}} =
   ~c(echo '{"transaction": "#{tx}"}' | http POST localhost:9656/transaction.submit) |>
   :os.cmd() |>
@@ -74,25 +70,16 @@
 
 # 2/ Using the Watcher
 
-<<<<<<< HEAD
 # we grabbed the first transaction hash as returned by the Child chain server's API (response to `http`'s request)
 
-~c(echo '{"id": "#{tx1_hash}"}' | http POST localhost:4000/transaction.get) |>
+~c(echo '{"id": "#{tx1_hash}"}' | http POST localhost:7434/transaction.get) |>
 to_charlist() |>
-=======
-# we grabbed the first transaction hash as returned by the Child chain server's API (response to `curl`'s request)
-~c(http GET localhost:7434/transaction/#{tx1_hash}) |>
->>>>>>> 42d69246
 :os.cmd() |>
 Poison.decode!()
 
 %{"data" => [_bobs_deposit, %{"blknum" => exiting_utxo_blknum, "txindex" => 0, "oindex" => 0}]} =
-<<<<<<< HEAD
-  ~c(echo '{"address": "#{bob_enc}"}' | http POST localhost:4000/utxo.get) |>
+  ~c(echo '{"address": "#{bob_enc}"}' | http POST localhost:7434/utxo.get) |>
   to_charlist() |>
-=======
-  ~c(http GET localhost:7434/utxos?address=#{bob_enc}) |>
->>>>>>> 42d69246
   :os.cmd() |>
   Poison.decode!()
 
@@ -101,12 +88,8 @@
 exiting_utxopos = OMG.API.Utxo.Position.encode({:utxo_position, exiting_utxo_blknum, 0, 0})
 
 %{"data" => composed_exit} =
-<<<<<<< HEAD
-  ~c(echo '{"utxo_pos": #{exiting_utxopos}}' | http POST localhost:4000/utxo.get_exit_data) |>
+  ~c(echo '{"utxo_pos": #{exiting_utxopos}}' | http POST localhost:7434/utxo.get_exit_data) |>
   to_charlist() |>
-=======
-  ~c(http GET localhost:7434/utxo/#{exiting_utxopos}/exit_data) |>
->>>>>>> 42d69246
   :os.cmd() |>
   Poison.decode!()
 
@@ -132,12 +115,8 @@
 Eth.WaitFor.eth_receipt(txhash)
 
 %{"data" => challenge} =
-<<<<<<< HEAD
-  ~c(echo '{"utxo_pos": #{exiting_utxopos}}' | http POST localhost:4000/utxo.get_challenge_data) |>
+  ~c(echo '{"utxo_pos": #{exiting_utxopos}}' | http POST localhost:7434/utxo.get_challenge_data) |>
   to_charlist() |>
-=======
-  ~c(http GET localhost:7434/utxo/#{exiting_utxopos}/challenge_data) |>
->>>>>>> 42d69246
   :os.cmd() |>
   Poison.decode!()
 
@@ -193,36 +172,21 @@
 
 # let's do a broken spend:
 
-<<<<<<< HEAD
 # grab an utxo that bob can spend
 %{"data" => [_bobs_deposit, %{"blknum" => spend_blknum, "txindex" => 0, "oindex" => 0}]} =
-  ~c(echo '{"address": "#{bob_enc}"}' | http POST localhost:4000/utxo.get) |>
+  ~c(echo '{"address": "#{bob_enc}"}' | http POST localhost:7434/utxo.get) |>
   to_charlist() |>
   :os.cmd() |>
   Poison.decode!()
 
 tx4 =
-=======
-# grab a utxo that bob can spend
-%{"data" => [_bobs_deposit, %{"blknum" => spend_blknum, "txindex" => 0, "oindex" => 0}]} =
-  ~c(http GET localhost:7434/utxos?address=#{bob_enc}) |>
-  :os.cmd() |>
-  Poison.decode!()
-
-tx3 =
->>>>>>> 42d69246
   Transaction.new([{spend_blknum, 0, 0}], [{bob.addr, eth, 7}]) |>
   Transaction.sign([bob.priv, <<>>]) |>
   Transaction.Signed.encode() |>
   Base.encode16()
 
-<<<<<<< HEAD
 # and send using httpie
 ~c(echo '{"transaction": "#{tx4}"}' | http POST localhost:9656/transaction.submit) |>
-=======
-# and send using curl as above.
-~c(echo '{"transaction": "#{tx3}"}' | http POST localhost:9656/transaction.submit) |>
->>>>>>> 42d69246
 :os.cmd() |>
 Poison.decode!()
 
