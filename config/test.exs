use Mix.Config

parse_contracts = fn ->
  local_umbrella_path = Path.join([File.cwd!(), "../../", "localchain_contract_addresses.env"])

  contract_addreses_path =
    case File.exists?(local_umbrella_path) do
      true ->
        local_umbrella_path

      _ ->
        # CI/CD
        Path.join([File.cwd!(), "localchain_contract_addresses.env"])
    end

  contract_addreses_path
  |> File.read!()
  |> String.split("\n", trim: true)
  |> List.flatten()
  |> Enum.reduce(%{}, fn line, acc ->
    [key, value] = String.split(line, "=")
    Map.put(acc, key, value)
  end)
end

contracts = parse_contracts.()

config :logger, level: :warn

config :logger,
  backends: [:console, Sentry.LoggerBackend]

config :sentry,
  dsn: nil,
  environment_name: nil,
  included_environments: [],
  server_name: nil,
  tags: %{
    application: nil,
    eth_network: nil,
    eth_node: :geth
  }

config :omg_utils,
  environment: :test

config :omg,
  deposit_finality_margin: 1,
  ethereum_events_check_interval_ms: 10,
  coordinator_eth_height_check_interval_ms: 10,
  environment: :test,
  fee_claimer_address: Base.decode16!("DEAD000000000000000000000000000000000000")

config :omg_child_chain,
  block_queue_eth_height_check_interval_ms: 100,
  fee_adapter_check_interval_ms: 1_000,
  fee_buffer_duration_ms: 5_000,
  fee_adapter:
    {OMG.ChildChain.Fees.FileAdapter,
     opts: [
       specs_file_path: Path.join(__DIR__, "../apps/omg_child_chain/test/omg_child_chain/support/fee_specs.json")
     ]}

# We need to start OMG.ChildChainRPC.Web.Endpoint with HTTP server for Performance and Watcher tests to work
# as a drawback lightweight (without HTTP server) controller tests are no longer an option.
config :omg_child_chain_rpc, OMG.ChildChainRPC.Web.Endpoint,
  http: [port: 9657],
  server: true

config :omg_child_chain_rpc, OMG.ChildChainRPC.Tracer,
  disabled?: true,
  env: "test"

config :omg_child_chain_rpc, environment: :test

# config :omg_db,
#  path: Path.join([System.get_env("HOME"), ".omg/data"])

# bumping these timeouts into infinity - let's rely on test timeouts rather than these
config :ethereumex,
  url: "http://localhost:8545",
  http_options: [recv_timeout: :infinity],
  id_reset: true

config :omg_eth,
  # Needed for test only to have some value of address when `:contract_address` is not set explicitly
  # required by the EIP-712 struct hash code
  txhash_contract: contracts["TXHASH_CONTRACT"],
  authority_address: contracts["AUTHORITY_ADDRESS"],
  contract_addr: %{
    erc20_vault: contracts["CONTRACT_ADDRESS_ERC20_VAULT"],
    eth_vault: contracts["CONTRACT_ADDRESS_ETH_VAULT"],
    payment_exit_game: contracts["CONTRACT_ADDRESS_PAYMENT_EXIT_GAME"],
    plasma_framework: contracts["CONTRACT_ADDRESS_PLASMA_FRAMEWORK"]
  },
  node_logging_in_debug: true

config :omg_eth,
  # Lower the event check interval too low and geth will die
  ethereum_events_check_interval_ms: 400,
  min_exit_period_seconds: 22,
  ethereum_block_time_seconds: 1,
  eth_node: :geth,
  run_test_eth_dev_node: true

config :omg_performance, watcher_url: "localhost:7435"

config :omg_status,
  metrics: false,
  environment: :test,
  statsd_reconnect_backoff_ms: 10

config :omg_status, OMG.Status.Metric.Tracer,
  env: "test",
  disabled?: true

config :statix,
  host: "datadog",
  port: 8125

config :spandex_datadog,
  host: "datadog",
  port: 8126,
  batch_size: 10,
  sync_threshold: 10,
  http: HTTPoison

config :os_mon,
  memsup_helper_timeout: 120,
  memory_check_interval: 5,
  system_memory_high_watermark: 0.99,
  disk_almost_full_threshold: 0.99,
  disk_space_check_interval: 120

config :omg_watcher, child_chain_url: "http://localhost:9657"

config :omg_watcher,
  block_getter_loops_interval_ms: 50,
<<<<<<< HEAD
  # NOTE `exit_processor_sla_margin` can't be made shorter. At 3 it sometimes
  # causes :unchallenged_exit because `geth --dev` is too fast
  exit_processor_sla_seconds: 5,
=======
  # NOTE `exit_processor_sla_margin` can't be made shorter. At 8 it sometimes
  # causes unchallenged exits events because `geth --dev` is too fast
  exit_processor_sla_margin: 10,
>>>>>>> e8d486d2
  # this means we allow the `sla_margin` above be larger than the `min_exit_period`
  exit_processor_sla_margin_forced: true,
  # NOTE: `maximum_block_withholding_time_ms` must be here - one of our integration tests
  # actually fakes block withholding to test something
  maximum_block_withholding_time_ms: 1_000,
  exit_finality_margin: 1

config :omg_watcher, OMG.Watcher.Tracer,
  disabled?: true,
  env: "test"

config :omg_watcher_info, child_chain_url: "http://localhost:9657"

config :omg_watcher_info, OMG.WatcherInfo.DB.Repo,
  ownership_timeout: 180_000,
  pool: Ecto.Adapters.SQL.Sandbox,
  # DATABASE_URL format is following `postgres://{user_name}:{password}@{host:port}/{database_name}`
  url: "postgres://omisego_dev:omisego_dev@localhost:5432/omisego_test"

config :omg_watcher_info, OMG.WatcherInfo.Tracer,
  disabled?: true,
  env: "test"

config :omg_watcher_info, environment: :test

config :omg_watcher_rpc, OMG.WatcherRPC.Web.Endpoint,
  http: [port: 7435],
  server: true

config :omg_watcher_rpc, OMG.WatcherRPC.Tracer,
  service: :omg_watcher_rpc,
  adapter: SpandexDatadog.Adapter,
  disabled?: true,
  env: "test",
  type: :web<|MERGE_RESOLUTION|>--- conflicted
+++ resolved
@@ -136,15 +136,9 @@
 
 config :omg_watcher,
   block_getter_loops_interval_ms: 50,
-<<<<<<< HEAD
   # NOTE `exit_processor_sla_margin` can't be made shorter. At 3 it sometimes
   # causes :unchallenged_exit because `geth --dev` is too fast
-  exit_processor_sla_seconds: 5,
-=======
-  # NOTE `exit_processor_sla_margin` can't be made shorter. At 8 it sometimes
-  # causes unchallenged exits events because `geth --dev` is too fast
-  exit_processor_sla_margin: 10,
->>>>>>> e8d486d2
+  exit_processor_sla_seconds: 10,
   # this means we allow the `sla_margin` above be larger than the `min_exit_period`
   exit_processor_sla_margin_forced: true,
   # NOTE: `maximum_block_withholding_time_ms` must be here - one of our integration tests
